//  Copyright (c) 2007-2012 Hartmut Kaiser
//  Copyright (c) 2011 Matt Anderson
//  Copyright (c) 2011 Bryce Lelbach
//
//  Distributed under the Boost Software License, Version 1.0. (See accompanying
//  file LICENSE_1_0.txt or copy at http://www.boost.org/LICENSE_1_0.txt)

#include <hpx/hpx.hpp>
#include <hpx/hpx_init.hpp>

#include <hpx/include/iostreams.hpp>
#include <hpx/components/distributing_factory/distributing_factory.hpp>

#include <boost/foreach.hpp>

#include <cstdlib>
#include <ctime>

#include "element/element.hpp"

/// This function initializes a vector of \a random_mem_access::element clients, 
/// connecting them to components created with
/// \a hpx#components#distributing_factory.
inline void
initialize_clients(
    hpx::components::server::distributing_factory::iterator_range_type r,
    std::vector<random_mem_access::element>& array)
{
    BOOST_FOREACH(hpx::naming::id_type const& id, r)
    {
        array.push_back(random_mem_access::element(id));
    }
}

///////////////////////////////////////////////////////////////////////////////
int hpx_main(boost::program_options::variables_map& vm)
{
    {
        // Retrieve the command line options. 
        std::size_t const array_size = vm["array-size"].as<std::size_t>();
        std::size_t const iterations = vm["iterations"].as<std::size_t>();
        std::size_t seed = vm["seed"].as<std::size_t>();

        // If the specified seed is 0, then we pick a random seed.
        if (!seed)
            seed = std::size_t(std::time(0));

        // Seed the C standard libraries random number facilities.
        std::srand(seed);

        hpx::cout << "Seed: " << seed << hpx::endl; 

        ///////////////////////////////////////////////////////////////////////
        // Start a high resolution timer to record the execution time of this
        // example.
        hpx::util::high_resolution_timer t;

        ///////////////////////////////////////////////////////////////////////
        // Array creation.

        // Create a distributing factory. This object can be used to create
        // a distributed array of components. 
        hpx::components::distributing_factory factory;
        factory.create(hpx::find_here());

        // Get the global component type of our element component. 
        hpx::components::component_type type =
            hpx::components::get_component_type<
                random_mem_access::server::element>();

        // Create a global array of element components via distributing factory.
        // The elements will be divided up equally among the localities that
        // supports our element component will 
        std::vector<random_mem_access::element> array;
        initialize_clients(hpx::components::locality_results
            (factory.create_components(type, array_size)), array);

        // Initialize the value of each element with its index in the array. 
        for (std::size_t i = 0; i < array_size; ++i) {
            array[i].init(i);
        }

<<<<<<< HEAD
        ///////////////////////////////////////////////////////////////////////
        // Access phase - increment elements in the array at random.
        std::vector<hpx::lcos::promise<void> > access_phase;
=======
        ::init(locality_results(mem_blocks), accu);
>>>>>>> 3ef933a3

        // Spawn a future for each remote 
        for (std::size_t i = 0; i < iterations; ++i) {
            // Compute the element to access.            
            std::size_t const rn = std::rand() % array_size;
            access_phase.push_back(array[rn].add_async());
        }

        // Wait for the access operations to complete.
        hpx::lcos::wait(access_phase);

        ///////////////////////////////////////////////////////////////////////
        // Print phase - print each element in the array. 
        std::vector<hpx::lcos::promise<void> > print_phase;

        for (std::size_t i = 0; i < array_size; ++i) {
            // Start an asynchronous print action, which will be executed on
            // the locality where each element lives. The I/O, however, will
            // all go to standard output on the console locality.
            print_phase.push_back(array[i].print_async());
        }

        // Wait for all print operations to finish.
        hpx::lcos::wait(print_phase);

        // Print the total walltime that the computation took.
        hpx::cout << "Elapsed time: " << t.elapsed() << " [s]" << hpx::endl;

    } // Ensure things go out of scope before hpx::finalize is called.

    hpx::finalize();
    return 0;
}

///////////////////////////////////////////////////////////////////////////////
int main(int argc, char* argv[])
{
    using boost::program_options::value;

    // Configure application-specific options.
    boost::program_options::options_description
       desc_commandline("Usage: " HPX_APPLICATION_STRING " [options]");

    desc_commandline.add_options()
        ("array-size", value<std::size_t>()->default_value(8),
            "the size of the array")
        ("iterations", value<std::size_t>()->default_value(16),
            "the number of lookups to perform")
        ("seed", value<std::size_t>()->default_value(0),
            "the seed for the pseudo random number generator (if 0, a seed "
            "is choosen based on the current system time)")
        ;

    // Initialize and run HPX.
    return hpx::init(desc_commandline, argc, argv);
}
<|MERGE_RESOLUTION|>--- conflicted
+++ resolved
@@ -7,117 +7,96 @@
 
 #include <hpx/hpx.hpp>
 #include <hpx/hpx_init.hpp>
-
-#include <hpx/include/iostreams.hpp>
 #include <hpx/components/distributing_factory/distributing_factory.hpp>
 
 #include <boost/foreach.hpp>
+#include <time.h>
 
-#include <cstdlib>
-#include <ctime>
+#include "random_mem_access/random_mem_access.hpp"
 
-#include "element/element.hpp"
-
-/// This function initializes a vector of \a random_mem_access::element clients, 
-/// connecting them to components created with
-/// \a hpx#components#distributing_factory.
 inline void
-initialize_clients(
-    hpx::components::server::distributing_factory::iterator_range_type r,
-    std::vector<random_mem_access::element>& array)
+init(hpx::components::server::distributing_factory::iterator_range_type r,
+    std::vector<hpx::components::random_mem_access>& accu)
 {
     BOOST_FOREACH(hpx::naming::id_type const& id, r)
     {
-        array.push_back(random_mem_access::element(id));
+        accu.push_back(hpx::components::random_mem_access(id));
     }
 }
 
 ///////////////////////////////////////////////////////////////////////////////
 int hpx_main(boost::program_options::variables_map& vm)
 {
+    std::size_t array_size = 0;
+    std::size_t iterations = 0;
+
+    if (vm.count("array-size"))
+        array_size = vm["array-size"].as<std::size_t>();
+
+    if (vm.count("iterations"))
+        iterations = vm["iterations"].as<std::size_t>();
+
     {
-        // Retrieve the command line options. 
-        std::size_t const array_size = vm["array-size"].as<std::size_t>();
-        std::size_t const iterations = vm["iterations"].as<std::size_t>();
-        std::size_t seed = vm["seed"].as<std::size_t>();
+        // get list of all known localities
+        //std::vector<hpx::naming::id_type> prefixes;
+        //hpx::applier::applier& appl = hpx::applier::get_applier();
+        //hpx::naming::id_type prefix;
 
-        // If the specified seed is 0, then we pick a random seed.
-        if (!seed)
-            seed = std::size_t(std::time(0));
+        // create a distributing factory locally
+        hpx::components::distributing_factory factory;
+        factory.create(hpx::applier::get_applier().get_runtime_support_gid());
 
-        // Seed the C standard libraries random number facilities.
-        std::srand(seed);
+        hpx::components::component_type mem_block_type =
+            hpx::components::get_component_type<
+                hpx::components::random_mem_access::server_component_type>();
 
-        hpx::cout << "Seed: " << seed << hpx::endl; 
+        hpx::components::distributing_factory::result_type mem_blocks =
+            factory.create_components(mem_block_type, array_size);
 
-        ///////////////////////////////////////////////////////////////////////
-        // Start a high resolution timer to record the execution time of this
-        // example.
-        hpx::util::high_resolution_timer t;
+        //if (appl.get_remote_prefixes(prefixes))
+        //    // create random_mem_access on any of the remote localities
+        //    prefix = prefixes[0];
+        //else
+        //    // create an accumulator locally
+        //    prefix = appl.get_runtime_support_gid();
 
-        ///////////////////////////////////////////////////////////////////////
-        // Array creation.
+        std::vector<hpx::components::random_mem_access> accu;
 
-        // Create a distributing factory. This object can be used to create
-        // a distributed array of components. 
-        hpx::components::distributing_factory factory;
-        factory.create(hpx::find_here());
+        //int array_size = 6;
+        //accu.resize(array_size);
 
-        // Get the global component type of our element component. 
-        hpx::components::component_type type =
-            hpx::components::get_component_type<
-                random_mem_access::server::element>();
+        //for (int i=0;i<array_size;i++) {
+        //  accu[i].create(prefix);
+        //}
 
-        // Create a global array of element components via distributing factory.
-        // The elements will be divided up equally among the localities that
-        // supports our element component will 
-        std::vector<random_mem_access::element> array;
-        initialize_clients(hpx::components::locality_results
-            (factory.create_components(type, array_size)), array);
+        ::init(locality_results(mem_blocks), accu);
 
-        // Initialize the value of each element with its index in the array. 
-        for (std::size_t i = 0; i < array_size; ++i) {
-            array[i].init(i);
+        // initialize the array
+        for (std::size_t i=0;i<array_size;i++) {
+          accu[i].init(i);
         }
 
-<<<<<<< HEAD
-        ///////////////////////////////////////////////////////////////////////
-        // Access phase - increment elements in the array at random.
-        std::vector<hpx::lcos::promise<void> > access_phase;
-=======
-        ::init(locality_results(mem_blocks), accu);
->>>>>>> 3ef933a3
+        srand( time(NULL) );
 
-        // Spawn a future for each remote 
-        for (std::size_t i = 0; i < iterations; ++i) {
-            // Compute the element to access.            
-            std::size_t const rn = std::rand() % array_size;
-            access_phase.push_back(array[rn].add_async());
+        std::vector<hpx::lcos::promise<void> > barrier;
+        for (std::size_t i=0;i<iterations;i++) {
+          std::size_t rn = rand() % array_size;
+          //std::cout << " Random element access: " << rn << std::endl;
+          barrier.push_back(accu[rn].add_async());
         }
 
-        // Wait for the access operations to complete.
-        hpx::lcos::wait(access_phase);
+        hpx::lcos::wait(barrier);
 
-        ///////////////////////////////////////////////////////////////////////
-        // Print phase - print each element in the array. 
-        std::vector<hpx::lcos::promise<void> > print_phase;
-
-        for (std::size_t i = 0; i < array_size; ++i) {
-            // Start an asynchronous print action, which will be executed on
-            // the locality where each element lives. The I/O, however, will
-            // all go to standard output on the console locality.
-            print_phase.push_back(array[i].print_async());
+        std::vector<hpx::lcos::promise<void> > barrier2;
+        for (std::size_t i=0;i<array_size;i++) {
+          barrier2.push_back(accu[i].print_async());
         }
 
-        // Wait for all print operations to finish.
-        hpx::lcos::wait(print_phase);
-
-        // Print the total walltime that the computation took.
-        hpx::cout << "Elapsed time: " << t.elapsed() << " [s]" << hpx::endl;
-
-    } // Ensure things go out of scope before hpx::finalize is called.
+        hpx::lcos::wait(barrier2);
+    }
 
     hpx::finalize();
+
     return 0;
 }
 
@@ -126,7 +105,7 @@
 {
     using boost::program_options::value;
 
-    // Configure application-specific options.
+    // Configure application-specific options
     boost::program_options::options_description
        desc_commandline("Usage: " HPX_APPLICATION_STRING " [options]");
 
@@ -135,11 +114,7 @@
             "the size of the array")
         ("iterations", value<std::size_t>()->default_value(16),
             "the number of lookups to perform")
-        ("seed", value<std::size_t>()->default_value(0),
-            "the seed for the pseudo random number generator (if 0, a seed "
-            "is choosen based on the current system time)")
         ;
-
-    // Initialize and run HPX.
+    // Initialize and run HPX
     return hpx::init(desc_commandline, argc, argv);
 }
