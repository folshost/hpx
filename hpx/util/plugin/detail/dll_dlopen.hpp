--- conflicted
+++ resolved
@@ -24,11 +24,7 @@
 #include <boost/throw_exception.hpp>
 
 #include <iostream>
-<<<<<<< HEAD
-=======
 #include <mutex>
-#include <string>
->>>>>>> d7b354f8
 #include <stdexcept>
 #include <string>
 #include <utility>
