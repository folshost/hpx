--- conflicted
+++ resolved
@@ -138,14 +138,8 @@
         void call_reset_thread_distribution(Parameters && params,
             Executor && exec)
         {
-<<<<<<< HEAD
-            execution::detail::reset_thread_distribution_fn_helper<
-                    typename hpx::util::decay_unwrap<Parameters>::type,
-                    typename hpx::util::decay<Executor>::type
-=======
             reset_thread_distribution_helper<
                     typename hpx::util::decay_unwrap<Parameters>::type
->>>>>>> a1a0e059
                 >::call(std::forward<Parameters>(params),
                     std::forward<Executor>(exec));
         }
