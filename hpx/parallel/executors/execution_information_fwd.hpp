--- conflicted
+++ resolved
@@ -30,11 +30,7 @@
         struct get_pu_mask_tag {};
         struct set_scheduler_mode_tag {};
 
-<<<<<<< HEAD
-#ifdef HPX_HAVE_CXX11_AUTO_RETURN_VALUE
-=======
-#if defined(HPX_HAVE_CXX11_AUTO_RETURN_VALUE)
->>>>>>> 942cbe90
+#if defined(HPX_HAVE_CXX11_AUTO_RETURN_VALUE)
         // forward declare customization point implementations
         template <>
         struct customization_point<processing_units_count_tag>
@@ -69,10 +65,6 @@
             auto operator()(Executor && exec, Mode const& mode) const;
         };
 #endif
-<<<<<<< HEAD
-    }
-    /// \endcond
-=======
         /// \endcond
     }
 
@@ -321,7 +313,6 @@
                     detail::customization_point<detail::set_scheduler_mode_tag>
                 >::value;
     }
->>>>>>> 942cbe90
 }}}
 
 #endif
