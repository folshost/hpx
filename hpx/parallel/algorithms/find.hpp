--- conflicted
+++ resolved
@@ -63,11 +63,7 @@
 
                 return util::partitioner<ExPolicy, InIter, void>::
                     call_with_index(
-<<<<<<< HEAD
-                        std::forward<ExPolicy>(policy), first, count,
-=======
-                        policy, first, count, 1,
->>>>>>> c12a53b6
+                        std::forward<ExPolicy>(policy), first, count, 1,
                         [val, tok](std::size_t base_idx, InIter it,
                             std::size_t part_size) mutable
                         {
@@ -203,11 +199,7 @@
 
                 return util::partitioner<ExPolicy, FwdIter, void>::
                     call_with_index(
-<<<<<<< HEAD
-                        std::forward<ExPolicy>(policy), first, count,
-=======
-                        policy, first, count, 1,
->>>>>>> c12a53b6
+                        std::forward<ExPolicy>(policy), first, count, 1,
                         [f, tok](std::size_t base_idx, FwdIter it,
                             std::size_t part_size) mutable
                         {
@@ -362,11 +354,7 @@
 
                 return util::partitioner<ExPolicy, FwdIter, void>::
                     call_with_index(
-<<<<<<< HEAD
-                        std::forward<ExPolicy>(policy), first, count,
-=======
-                        policy, first, count, 1,
->>>>>>> c12a53b6
+                        std::forward<ExPolicy>(policy), first, count, 1,
                         [f, tok](std::size_t base_idx, FwdIter it,
                             std::size_t part_size) mutable
                         {
@@ -524,11 +512,7 @@
 
                 return util::partitioner<ExPolicy, FwdIter, void>::
                     call_with_index(
-<<<<<<< HEAD
-                        std::forward<ExPolicy>(policy), first1, count-(diff-1),
-=======
-                        policy, first1, count-(diff-1), 1,
->>>>>>> c12a53b6
+                        std::forward<ExPolicy>(policy), first1, count-(diff-1), 1,
                         [=](std::size_t base_idx, FwdIter it,
                             std::size_t part_size) mutable
                         {
@@ -818,11 +802,7 @@
 
                 return util::partitioner<ExPolicy, InIter, void>::
                     call_with_index(
-<<<<<<< HEAD
-                        std::forward<ExPolicy>(policy), first, count,
-=======
-                        policy, first, count, 1,
->>>>>>> c12a53b6
+                        std::forward<ExPolicy>(policy), first, count, 1,
                         [s_first, s_last, tok, op](std::size_t base_idx, InIter it,
                             std::size_t part_size) mutable
                         {
