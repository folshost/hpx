//  Copyright (c) 2013 Jeroen Habraken
//
//  Distributed under the Boost Software License, Version 1.0. (See accompanying
//  file LICENSE_1_0.txt or copy at http://www.boost.org/LICENSE_1_0.txt)

#ifndef HPX_COMPONENTS_SECURITY_SERVER_ROOT_CERTIFICATE_AUTHORITY_HPP
#define HPX_COMPONENTS_SECURITY_SERVER_ROOT_CERTIFICATE_AUTHORITY_HPP

#include <hpx/hpx_fwd.hpp>
#include <hpx/include/actions.hpp>
#include <hpx/include/components.hpp>
#include <hpx/runtime/components/server/fixed_component_base.hpp>

#include "certificate_authority_base.hpp"
#include <hpx/components/security/key_pair.hpp>

namespace hpx { namespace components { namespace security { namespace server
{
    class HPX_COMPONENT_EXPORT root_certificate_authority
      : public certificate_authority_base
      , public fixed_component_base<root_certificate_authority>
    {
    public:
        typedef root_certificate_authority type_holder;
        typedef certificate_authority_base base_type_holder;

        root_certificate_authority();
        root_certificate_authority(key_pair const &);

        signed_type<certificate> sign_certificate_signing_request(
            signed_type<certificate_signing_request> const &) const;

<<<<<<< HEAD
        naming::gid_type get_base_gid(naming::gid_type const assign_gid = naming::invalid_gid) const
=======
        naming::gid_type get_base_gid(
            naming::gid_type const& assign_gid = naming::invalid_gid) const
>>>>>>> 2d4555a1
        {
            typedef fixed_component_base<root_certificate_authority>
                component_base_type;
            return this->component_base_type::get_base_gid(assign_gid);
        }
    };
}}}}

#endif<|MERGE_RESOLUTION|>--- conflicted
+++ resolved
@@ -30,12 +30,8 @@
         signed_type<certificate> sign_certificate_signing_request(
             signed_type<certificate_signing_request> const &) const;
 
-<<<<<<< HEAD
-        naming::gid_type get_base_gid(naming::gid_type const assign_gid = naming::invalid_gid) const
-=======
         naming::gid_type get_base_gid(
             naming::gid_type const& assign_gid = naming::invalid_gid) const
->>>>>>> 2d4555a1
         {
             typedef fixed_component_base<root_certificate_authority>
                 component_base_type;
