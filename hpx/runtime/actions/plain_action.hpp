//  Copyright (c) 2007-2013 Hartmut Kaiser
//  Copyright (c) 2011      Bryce Lelbach
//
//  Distributed under the Boost Software License, Version 1.0. (See accompanying
//  file LICENSE_1_0.txt or copy at http://www.boost.org/LICENSE_1_0.txt)

/// \file plain_action.hpp

#if !defined(HPX_RUNTIME_ACTIONS_PLAIN_ACTION_NOV_14_2008_0706PM)
#define HPX_RUNTIME_ACTIONS_PLAIN_ACTION_NOV_14_2008_0706PM

#include <hpx/hpx_fwd.hpp>
#include <hpx/config.hpp>
#include <hpx/exception.hpp>
#include <hpx/runtime/naming/address.hpp>
#include <hpx/runtime/actions/continuation.hpp>
#include <hpx/runtime/actions/basic_action.hpp>
#include <hpx/runtime/components/console_error_sink.hpp>
#include <hpx/util/unused.hpp>
#include <hpx/util/detail/count_num_args.hpp>
#include <hpx/util/detail/pp_strip_parens.hpp>
#include <hpx/util/detail/pack.hpp>

#include <boost/preprocessor/cat.hpp>

#include <cstdlib>
#include <stdexcept>

#include <hpx/config/warnings_prefix.hpp>

///////////////////////////////////////////////////////////////////////////////
namespace hpx { namespace actions
{
    namespace detail
    {
        struct plain_function
        {
            template <typename F>
            static threads::thread_function_type
            decorate_action(naming::address_type, F && f)
            {
                return std::forward<F>(f);
            }

            static void schedule_thread(naming::address_type,
                threads::thread_init_data& data,
                threads::thread_state_enum initial_state)
            {
                hpx::threads::register_work_plain(data, initial_state); //-V106
            }
        };
    }
    /// \cond NOINTERNAL

    ///////////////////////////////////////////////////////////////////////////
    //  Specialized generic plain (free) action types allowing to hold a
    //  different number of arguments
    ///////////////////////////////////////////////////////////////////////////
    template <
        typename R, typename ...Ps,
        typename TF, TF F, typename Derived>
    class basic_action_impl<R (*)(Ps...), TF, F, Derived>
      : public basic_action<
            detail::plain_function,
            R(Ps...), Derived>
    {
    public:

        typedef void is_plain_action;

        static std::string get_action_name(naming::address::address_type /*lva*/)
        {
            std::stringstream name;
            name << "plain action(" << detail::get_action_name<Derived>() << ")";
            return name.str();
        }

        // Only localities are valid targets for a plain action
        static bool is_target_valid(naming::id_type const& id)
        {
            return naming::is_locality(id);
        }

        template <typename ...Ts>
        static R invoke(naming::address::address_type /*lva*/, Ts&&... vs)
        {
            return F(std::forward<Ts>(vs)...);
        }
    };

    /// \endcond
}}

namespace hpx { namespace traits {

    template <> HPX_ALWAYS_EXPORT
    inline components::component_type
    component_type_database<hpx::actions::detail::plain_function>::get()
    { return hpx::components::component_plain_function; }
    template <> HPX_ALWAYS_EXPORT
    inline void
    component_type_database<hpx::actions::detail::plain_function>::
        set(components::component_type)
    { HPX_ASSERT(false); }
}}

/// \def HPX_DEFINE_PLAIN_ACTION(func, name)
/// \brief Defines a plain action type
///
/// \par Example:
///
/// \code
///       namespace app
///       {
///           void some_global_function(double d)
///           {
///               cout << d;
///           }
///
///           // This will define the action type 'app::some_global_action' which
///           // represents the function 'app::some_global_function'.
///           HPX_DEFINE_PLAIN_ACTION(some_global_function, some_global_action);
///       }
/// \endcode
///
/// \note Usually this macro will not be used in user code unless the intend is
/// to avoid defining the action_type in global namespace. Normally, the use of
/// the macro \a HPX_PLAIN_ACTION is recommend.
///
/// \note The macro \a HPX_DEFINE_PLAIN_ACTION can be used with 1 or 2
/// arguments. The second argument is optional. The default value for the
/// second argument (the typename of the defined action) is derived from the
/// name of the function (as passed as the first argument) by appending '_action'.
/// The second argument can be omitted only if the first argument with an
/// appended suffix '_action' resolves to a valid, unqualified C++ type name.
///
#define HPX_DEFINE_PLAIN_ACTION(...)                                          \
    HPX_DEFINE_PLAIN_ACTION_(__VA_ARGS__)                                     \
    /**/

/// \cond NOINTERNAL

#define HPX_DEFINE_PLAIN_DIRECT_ACTION(...)                                   \
    HPX_DEFINE_PLAIN_DIRECT_ACTION_(__VA_ARGS__)                              \
    /**/

#define HPX_DEFINE_PLAIN_ACTION_(...)                                         \
    HPX_UTIL_EXPAND_(BOOST_PP_CAT(                                            \
        HPX_DEFINE_PLAIN_ACTION_, HPX_UTIL_PP_NARG(__VA_ARGS__)               \
    )(__VA_ARGS__))                                                           \
    /**/

#define HPX_DEFINE_PLAIN_DIRECT_ACTION_(...)                                  \
    HPX_UTIL_EXPAND_(BOOST_PP_CAT(                                            \
        HPX_DEFINE_PLAIN_DIRECT_ACTION_, HPX_UTIL_PP_NARG(__VA_ARGS__)        \
    )(__VA_ARGS__))                                                           \
    /**/

#define HPX_DEFINE_PLAIN_ACTION_1(func)                                       \
    HPX_DEFINE_PLAIN_ACTION_2(func, BOOST_PP_CAT(func, _action))              \
    /**/

#define HPX_DEFINE_PLAIN_ACTION_2(func, name)                                 \
    struct name : hpx::actions::make_action<                                  \
        decltype(&func), &func, name>::type {}                                \
    /**/

#define HPX_DEFINE_PLAIN_DIRECT_ACTION_1(func)                                \
    HPX_DEFINE_PLAIN_DIRECT_ACTION_2(func, BOOST_PP_CAT(func, _action))       \
    /**/

#define HPX_DEFINE_PLAIN_DIRECT_ACTION_2(func, name)                          \
    struct name : hpx::actions::make_direct_action<                           \
        decltype(&func), &func, name>::type {}                                \
    /**/

/// \endcond

/// \def HPX_PLAIN_ACTION(func, name)
/// \brief Defines a plain action type based on the given function \a func and registers it with HPX.
///
/// The macro \a HPX_PLAIN_ACTION can be used to define a plain action (e.g. an
/// action encapsulating a global or free function) based on the given function
/// \a func. It defines the action type \a name representing the given function.
/// This macro additionally registers the newly define action type with HPX.
///
/// The parameter \p func is a global or free (non-member) function which
/// should be encapsulated into a plain action. The parameter \p name is the
/// name of the action type defined by this macro.
///
/// \par Example:
///
/// \code
///     namespace app
///     {
///         void some_global_function(double d)
///         {
///             cout << d;
///         }
///     }
///
///     // This will define the action type 'some_global_action' which represents
///     // the function 'app::some_global_function'.
///     HPX_PLAIN_ACTION(app::some_global_function, some_global_action);
/// \endcode
///
/// \note The macro \a HPX_PLAIN_ACTION has to be used at global namespace even
/// if the wrapped function is located in some other namespace. The newly
/// defined action type is placed into the global namespace as well.
///
/// \note The macro \a HPX_PLAIN_ACTION can be used with 1, 2, or 3 arguments.
/// The second and third arguments are optional. The default value for the
/// second argument (the typename of the defined action) is derived from the
/// name of the function (as passed as the first argument) by appending '_action'.
/// The second argument can be omitted only if the first argument with an
/// appended suffix '_action' resolves to a valid, unqualified C++ type name.
/// The default value for the third argument is \a hpx::components::factory_check.
///
#define HPX_PLAIN_ACTION(...)                                                 \
    HPX_PLAIN_ACTION_(__VA_ARGS__)                                            \
/**/

/// \cond NOINTERNAL

#define HPX_PLAIN_DIRECT_ACTION(...)                                          \
    HPX_PLAIN_DIRECT_ACTION_(__VA_ARGS__)                                     \
/**/

/// \endcond

/// \cond NOINTERNAL

// macros for plain actions
#define HPX_PLAIN_ACTION_(...)                                                \
    HPX_UTIL_EXPAND_(BOOST_PP_CAT(                                            \
        HPX_PLAIN_ACTION_, HPX_UTIL_PP_NARG(__VA_ARGS__)                      \
    )(__VA_ARGS__))                                                           \
/**/
#define HPX_PLAIN_ACTION_2(func, name)                                        \
    HPX_DEFINE_PLAIN_ACTION(func, name);                                      \
    HPX_REGISTER_ACTION_DECLARATION(name, name);                              \
    HPX_REGISTER_ACTION(name, name);                                          \
/**/
<<<<<<< HEAD
#define HPX_PLAIN_ACTION_ID(func, name, id)                                   \
    HPX_DEFINE_PLAIN_ACTION(func, name);                                      \
    HPX_REGISTER_ACTION_DECLARATION(name, name);                              \
    HPX_REGISTER_ACTION_ID(name, name, id);                                   \
=======
#define HPX_PLAIN_ACTION_1(func)                                              \
    HPX_PLAIN_ACTION_2(func, BOOST_PP_CAT(func, _action));                    \
>>>>>>> 04a3e854
/**/

// same for direct actions
#define HPX_PLAIN_DIRECT_ACTION_(...)                                         \
    HPX_UTIL_EXPAND_(BOOST_PP_CAT(                                            \
        HPX_PLAIN_DIRECT_ACTION_, HPX_UTIL_PP_NARG(__VA_ARGS__)               \
    )(__VA_ARGS__))                                                           \
/**/
#define HPX_PLAIN_DIRECT_ACTION_2(func, name)                                 \
    HPX_DEFINE_PLAIN_DIRECT_ACTION(func, name);                               \
    HPX_REGISTER_ACTION_DECLARATION(name, name);                              \
    HPX_REGISTER_ACTION(name, name);                                          \
/**/
<<<<<<< HEAD
#define HPX_PLAIN_DIRECT_ACTION_ID(func, name, id)                            \
    HPX_DEFINE_PLAIN_DIRECT_ACTION(func, name);                               \
    HPX_REGISTER_ACTION_DECLARATION(name, name);                              \
    HPX_REGISTER_ACTION_ID(name, name, id);                                   \
=======
#define HPX_PLAIN_DIRECT_ACTION_1(func)                                       \
    HPX_PLAIN_DIRECT_ACTION_2(func, BOOST_PP_CAT(func, _action));             \
>>>>>>> 04a3e854
/**/

/// \endcond

#include <hpx/config/warnings_suffix.hpp>

#endif
<|MERGE_RESOLUTION|>--- conflicted
+++ resolved
@@ -241,15 +241,13 @@
     HPX_REGISTER_ACTION_DECLARATION(name, name);                              \
     HPX_REGISTER_ACTION(name, name);                                          \
 /**/
-<<<<<<< HEAD
+#define HPX_PLAIN_ACTION_1(func)                                              \
+    HPX_PLAIN_ACTION_2(func, BOOST_PP_CAT(func, _action));                    \
+/**/
 #define HPX_PLAIN_ACTION_ID(func, name, id)                                   \
     HPX_DEFINE_PLAIN_ACTION(func, name);                                      \
     HPX_REGISTER_ACTION_DECLARATION(name, name);                              \
     HPX_REGISTER_ACTION_ID(name, name, id);                                   \
-=======
-#define HPX_PLAIN_ACTION_1(func)                                              \
-    HPX_PLAIN_ACTION_2(func, BOOST_PP_CAT(func, _action));                    \
->>>>>>> 04a3e854
 /**/
 
 // same for direct actions
@@ -263,15 +261,13 @@
     HPX_REGISTER_ACTION_DECLARATION(name, name);                              \
     HPX_REGISTER_ACTION(name, name);                                          \
 /**/
-<<<<<<< HEAD
+#define HPX_PLAIN_DIRECT_ACTION_1(func)                                       \
+    HPX_PLAIN_DIRECT_ACTION_2(func, BOOST_PP_CAT(func, _action));             \
+/**/
 #define HPX_PLAIN_DIRECT_ACTION_ID(func, name, id)                            \
     HPX_DEFINE_PLAIN_DIRECT_ACTION(func, name);                               \
     HPX_REGISTER_ACTION_DECLARATION(name, name);                              \
     HPX_REGISTER_ACTION_ID(name, name, id);                                   \
-=======
-#define HPX_PLAIN_DIRECT_ACTION_1(func)                                       \
-    HPX_PLAIN_DIRECT_ACTION_2(func, BOOST_PP_CAT(func, _action));             \
->>>>>>> 04a3e854
 /**/
 
 /// \endcond
