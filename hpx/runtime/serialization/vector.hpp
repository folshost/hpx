//  Copyright (c) 2014 Thomas Heller
//
//  Distributed under the Boost Software License, Version 1.0. (See accompanying
//  file LICENSE_1_0.txt or copy at http://www.boost.org/LICENSE_1_0.txt)

#ifndef HPX_SERIALIZATION_VECTOR_HPP
#define HPX_SERIALIZATION_VECTOR_HPP

#include <hpx/config.hpp>
#include <hpx/runtime/serialization/array.hpp>
#include <hpx/runtime/serialization/serialize.hpp>
#include <hpx/traits/is_bitwise_serializable.hpp>

#include <cstddef>
#include <cstdint>
#include <type_traits>
#include <vector>

namespace hpx { namespace serialization
{
    namespace detail
    {
        // load vector<T>
        template <typename T, typename Allocator>
        void load_impl(input_archive & ar, std::vector<T, Allocator> & vs,
            std::false_type)
        {
            // normal load ...
            std::uint64_t size;
            ar >> size; //-V128
            if (size == 0) return;

<<<<<<< HEAD
            if (vs.size() < size)
                vs.resize(size);
            for(size_type i = 0; i != size; ++i)
=======
            vs.resize(size);
            for(std::size_t i = 0; i != size; ++i)
>>>>>>> 2546c6b5
            {
                ar >> vs[i];
            }
        }

        template <typename T, typename Allocator>
        void load_impl(input_archive & ar, std::vector<T, Allocator> & v,
            std::true_type)
        {
            if(ar.disable_array_optimization())
            {
                load_impl(ar, v, std::false_type());
            }
            else
            {
                // bitwise load ...
                std::uint64_t size;
                ar >> size; //-V128
                if(size == 0) return;

                if (v.size() < size)
                    v.resize(size);
                ar >> hpx::serialization::make_array(v.data(), v.size());
            }
        }
    }

    template <typename Allocator>
    void serialize(input_archive & ar, std::vector<bool, Allocator> & v, unsigned)
    {
        std::uint64_t size = 0;
        ar >> size; //-V128

        v.clear();
        if(size == 0) return;

        v.reserve(size);
        // normal load ... no chance of doing bitwise here ...
        for(std::size_t i = 0; i != size; ++i)
        {
            bool b = false;
            ar >> b;
            v.push_back(b);
        }
    }

    template <typename T, typename Allocator>
    void serialize(input_archive & ar, std::vector<T, Allocator> & v, unsigned)
    {
        typedef std::integral_constant<bool,
            hpx::traits::is_bitwise_serializable<
                typename std::remove_const<
                    typename std::vector<T, Allocator>::value_type
                >::type
            >::value> use_optimized;

        v.clear();
        detail::load_impl(ar, v, use_optimized());
    }

    // save vector<T>
    namespace detail
    {
        template <typename T, typename Allocator>
        void save_impl(output_archive & ar, const std::vector<T, Allocator> & vs,
            std::false_type)
        {
            // normal save ...
            typedef typename std::vector<T, Allocator>::value_type value_type;
            for(const value_type & v : vs)
            {
                ar << v;
            }
        }

        template <typename T, typename Allocator>
        void save_impl(output_archive & ar, const std::vector<T, Allocator> & v,
            std::true_type)
        {
            if(ar.disable_array_optimization())
            {
                save_impl(ar, v, std::false_type());
            }
            else
            {
                // bitwise (zero-copy) save ...
                ar << hpx::serialization::make_array(v.data(), v.size());
            }
        }
    }

    template <typename Allocator>
    void serialize(output_archive & ar, const std::vector<bool, Allocator> & v,
        unsigned)
    {
        std::uint64_t size = v.size();
        ar << size;
        if(v.empty()) return;
        // normal save ... no chance of doing bitwise here ...
        for(std::size_t i = 0; i < v.size(); ++i)
        {
            bool b = v[i];
            ar << b;
        }
    }

    template <typename T, typename Allocator>
    void serialize(output_archive & ar, const std::vector<T, Allocator> & v,
        unsigned)
    {
        typedef std::integral_constant<bool,
            hpx::traits::is_bitwise_serializable<
                typename std::remove_const<
                    typename std::vector<T, Allocator>::value_type
                >::type
            >::value> use_optimized;

        std::uint64_t size = v.size();
        ar << size;
        if(v.empty()) return;
        detail::save_impl(ar, v, use_optimized());
    }
}}

#endif<|MERGE_RESOLUTION|>--- conflicted
+++ resolved
@@ -30,14 +30,9 @@
             ar >> size; //-V128
             if (size == 0) return;
 
-<<<<<<< HEAD
             if (vs.size() < size)
                 vs.resize(size);
-            for(size_type i = 0; i != size; ++i)
-=======
-            vs.resize(size);
             for(std::size_t i = 0; i != size; ++i)
->>>>>>> 2546c6b5
             {
                 ar >> vs[i];
             }
