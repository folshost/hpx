//  Copyright (c) 2015 Hartmut Kaiser
//  Copyright (c) 2015-2016 Thomas Heller
//
//  Distributed under the Boost Software License, Version 1.0. (See accompanying
//  file LICENSE_1_0.txt or copy at http://www.boost.org/LICENSE_1_0.txt)

#if !defined(HPX_SERIALIZATION_DETAIL_PREPROCESS_HPP)
#define HPX_SERIALIZATION_DETAIL_PREPROCESS_HPP

// This 'container' is used to gather the required archive size for a given
// type before it is serialized. In addition, it allows to register futures
// to ensure each future is ready before serializing it.
#include <hpx/lcos_fwd.hpp>
#include <hpx/runtime/naming_fwd.hpp>
#include <hpx/runtime/naming/name.hpp>
#include <hpx/runtime/serialization/binary_filter.hpp>
#include <hpx/lcos/future.hpp>
#include <hpx/lcos/local/promise.hpp>
#include <hpx/lcos/local/spinlock.hpp>
#include <hpx/traits/serialization_access_data.hpp>

#include <cstddef>
#include <map>
#include <mutex>
#include <type_traits>
#include <utility>

namespace hpx { namespace serialization { namespace detail
{
    class preprocess
    {
        typedef hpx::lcos::local::spinlock mutex_type;
<<<<<<< HEAD
        typedef std::map<const naming::gid_type*, naming::gid_type> split_gids_map;

=======
>>>>>>> df67d48b
    public:
        typedef std::map<const naming::gid_type*, naming::gid_type> split_gids_map;
        preprocess()
          : size_(0)
          , done_(false)
          , num_futures_(0)
          , triggered_futures_(0)
        {}

        std::size_t size() const { return size_; }
        void resize(std::size_t size) { size_ = size; }

        void trigger()
        {
            // hpx::lcos::local::promise<void>::set_value() might need to acquire
            // a lock, as such, we check the our triggering condition inside a
            // critical section and trigger the promise outside of it.
            bool set_value = false;
            {
                std::lock_guard<mutex_type> l(mtx_);
                ++triggered_futures_;
                set_value = (done_ && num_futures_ == triggered_futures_);
            }
            if(set_value)
            {
                promise_.set_value();
            }
        }

        void await_future(hpx::lcos::detail::future_data_refcnt_base & future_data)
        {
            {
                std::lock_guard<mutex_type> l(mtx_);
                ++num_futures_;
            }
            future_data.set_on_completed(
                [this]()
                {
                    this->trigger();
                }
            );
        }

        void add_gid(
            naming::gid_type const & gid,
            naming::gid_type const & split_gid)
        {
            std::lock_guard<mutex_type> l(mtx_);
            HPX_ASSERT(split_gids_[&gid] == naming::invalid_gid);
            split_gids_[&gid] = split_gid;
        }

        bool has_gid(naming::gid_type const & gid)
        {
            std::lock_guard<mutex_type> l(mtx_);
            return split_gids_.find(&gid) != split_gids_.end();
        }

        void reset()
        {
            size_ = 0;
            done_ = false;
            num_futures_ = 0;
            triggered_futures_ = 0;
            promise_ = hpx::lcos::local::promise<void>();
        }

        bool has_futures()
        {
            if(num_futures_ == 0)
            {
                promise_.set_value();
            }
            return num_futures_ > 0;
        }

        template <typename F>
        void operator()(F f)
        {
            bool set_promise = false;
            {
                std::lock_guard<mutex_type> l(mtx_);
                done_ = true;
                if (num_futures_ == triggered_futures_)
                    set_promise = true;
            }

            if (set_promise)
                promise_.set_value();

            hpx::future<void> fut = promise_.get_future();
            // we don't call f directly to avoid possible stack overflow.
            auto shared_state_ = hpx::traits::future_access<hpx::future<void> >::
                get_shared_state(fut);
            shared_state_->set_on_completed(std::move(f));
        }

        split_gids_map split_gids_;

    private:
        std::size_t size_;
        mutex_type mtx_;
        bool done_;
        std::size_t num_futures_;
        std::size_t triggered_futures_;

        hpx::lcos::local::promise<void> promise_;
    };
}}}

namespace hpx { namespace traits
{
    template <>
    struct serialization_access_data<serialization::detail::preprocess>
      : default_serialization_access_data<serialization::detail::preprocess>
    {
        typedef std::true_type preprocessing_only;

        HPX_CONSTEXPR static bool is_preprocessing() { return true; }

        static std::size_t size(serialization::detail::preprocess const& cont)
        {
            return cont.size();
        }

        static void resize(serialization::detail::preprocess& cont,
            std::size_t count)
        {
            return cont.resize(cont.size() + count);
        }

        // functions related to output operations
        static void await_future(
            serialization::detail::preprocess& cont
          , hpx::lcos::detail::future_data_refcnt_base & future_data)
        {
            cont.await_future(future_data);
        }

        static void add_gid(serialization::detail::preprocess& cont,
                naming::gid_type const & gid,
                naming::gid_type const & split_gid)
        {
            cont.add_gid(gid, split_gid);
        }

        static bool has_gid(serialization::detail::preprocess& cont,
            naming::gid_type const& gid)
        {
            return cont.has_gid(gid);
        }

        static void reset(serialization::detail::preprocess& cont)
        {
            cont.reset();
        }
    };
}}

#endif<|MERGE_RESOLUTION|>--- conflicted
+++ resolved
@@ -30,11 +30,7 @@
     class preprocess
     {
         typedef hpx::lcos::local::spinlock mutex_type;
-<<<<<<< HEAD
-        typedef std::map<const naming::gid_type*, naming::gid_type> split_gids_map;
 
-=======
->>>>>>> df67d48b
     public:
         typedef std::map<const naming::gid_type*, naming::gid_type> split_gids_map;
         preprocess()
