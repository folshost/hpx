--- conflicted
+++ resolved
@@ -9,20 +9,6 @@
 #define HPX_THREADMANAGER_SCHEDULING_THROTTLE_QUEUE_MAR_15_2011_0926AM
 
 #include <hpx/config.hpp>
-<<<<<<< HEAD
-#include <hpx/exception.hpp>
-#include <hpx/util/logging.hpp>
-#include <hpx/runtime/threads/thread_data.hpp>
-#include <hpx/runtime/threads/topology.hpp>
-#include <hpx/runtime/threads/policies/thread_queue.hpp>
-#include <hpx/runtime/threads/policies/affinity_data.hpp>
-#include <hpx/runtime/threads/policies/scheduler_base.hpp>
-#include <hpx/util/apex.hpp>
-=======
-
-#include <hpx/runtime/threads/policies/local_queue_scheduler.hpp>
-#include <apex.hpp>
->>>>>>> dd6b1c9a
 #include <apex_api.hpp>
 
 #include <boost/thread/shared_mutex.hpp>
@@ -160,424 +146,9 @@
         virtual bool get_next_thread(std::size_t num_thread,
             boost::int64_t& idle_loop_count, threads::thread_data*& thrd)
         {
-<<<<<<< HEAD
-            std::size_t queues_size = queues_.size();
-
-            {
-                HPX_ASSERT(num_thread < queues_size);
-
-        bool ret = TTthrottle(num_thread, apex_current_threads <
-                   apex_current_desired_active_threads); // am I throttled?
-        if (!ret) return false;  // throttled --  don't grap any work
-
-        // grab work if available
-                thread_queue_type* q = queues_[num_thread];
-                bool result = q->get_next_thread(thrd);
-
-                q->increment_num_pending_accesses();
-                if (result)
-                    return true;
-                q->increment_num_pending_misses();
-
-                bool have_staged =
-                    q->get_staged_queue_length(boost::memory_order_relaxed) != 0;
-
-                // Give up, we should have work to convert.
-                if (have_staged)
-                    return false;
-            }
-        /*
-            if (numa_sensitive_)
-            {
-                mask_cref_type this_numa_domain = numa_domain_masks_[num_thread];
-                mask_cref_type numa_domain = outside_numa_domain_masks_[num_thread];
-
-                // steal thread from other queue
-                for (std::size_t i = 1; i != queues_size; ++i)
-                {
-                    // FIXME: Do a better job here.
-                    std::size_t const idx = (i + num_thread) % queues_size;
-
-                    HPX_ASSERT(idx != num_thread);
-
-                    //-V560 //-V600 //-V111
-                    if (!test(this_numa_domain, idx) && !test(numa_domain, idx))
-                        continue;
-
-                    thread_queue_type* q = queues_[idx];
-                    if (q->get_next_thread(thrd))
-                    {
-                        q->increment_num_stolen_from_pending();
-                        queues_[num_thread]->increment_num_stolen_to_pending();
-                        return true;
-                    }
-                }
-            }
-
-            else // not NUMA-sensitive
-        */
-            {
-                for (std::size_t i = 1; i != queues_size; ++i)
-                {
-                    // FIXME: Do a better job here.
-                    std::size_t const idx = (i + num_thread) % queues_size;
-
-                    HPX_ASSERT(idx != num_thread);
-
-                    thread_queue_type* q = queues_[idx];
-                    if (q->get_next_thread(thrd))
-                    {
-                        q->increment_num_stolen_from_pending();
-                        queues_[num_thread]->increment_num_stolen_to_pending();
-                        return true;
-                    }
-                }
-            }
-
-            return false;
-        }
-
-        /// Schedule the passed thread
-        void schedule_thread(threads::thread_data* thrd, std::size_t num_thread,
-            thread_priority priority = thread_priority_normal)
-        {
-            if (std::size_t(-1) == num_thread)
-                num_thread = ++curr_queue_ % queues_.size();
-
-            HPX_ASSERT(num_thread < queues_.size());
-            queues_[num_thread]->schedule_thread(thrd);
-        }
-
-        void schedule_thread_last(threads::thread_data* thrd,
-            std::size_t num_thread,
-            thread_priority priority = thread_priority_normal)
-        {
-            throttle_queue_scheduler::schedule_thread(thrd, num_thread, priority);
-        }
-
-        /// Destroy the passed thread as it has been terminated
-        bool destroy_thread(threads::thread_data* thrd, boost::int64_t& busy_count)
-        {
-            for (std::size_t i = 0; i != queues_.size(); ++i)
-            {
-                if (queues_[i]->destroy_thread(thrd, busy_count))
-                    return true;
-            }
-
-            // the thread has to belong to one of the queues, always
-            HPX_ASSERT(false);
-
-            return false;
-        }
-
-        ///////////////////////////////////////////////////////////////////////
-        // This returns the current length of the queues (work items and new items)
-        boost::int64_t get_queue_length(std::size_t num_thread = std::size_t(-1)) const
-        {
-            // Return queue length of one specific queue.
-            boost::int64_t count = 0;
-            if (std::size_t(-1) != num_thread) {
-                HPX_ASSERT(num_thread < queues_.size());
-
-                return queues_[num_thread]->get_queue_length();
-            }
-
-            for (std::size_t i = 0; i != queues_.size(); ++i)
-                count += queues_[i]->get_queue_length();
-
-            return count;
-        }
-
-        ///////////////////////////////////////////////////////////////////////
-        // Queries the current thread count of the queues.
-        boost::int64_t get_thread_count(thread_state_enum state = unknown,
-            thread_priority priority = thread_priority_default,
-            std::size_t num_thread = std::size_t(-1), bool reset = false) const
-        {
-            // Return thread count of one specific queue.
-            boost::int64_t count = 0;
-            if (std::size_t(-1) != num_thread)
-            {
-                HPX_ASSERT(num_thread < queues_.size());
-
-                switch (priority) {
-                case thread_priority_default:
-                case thread_priority_low:
-                case thread_priority_normal:
-                case thread_priority_boost:
-                case thread_priority_critical:
-                    return queues_[num_thread]->get_thread_count(state);
-
-                default:
-                case thread_priority_unknown:
-                    {
-                        HPX_THROW_EXCEPTION(bad_parameter,
-                            "throttle_queue_scheduler::get_thread_count",
-                            "unknown thread priority value (thread_priority_unknown)");
-                        return 0;
-                    }
-                }
-                return 0;
-            }
-
-            // Return the cumulative count for all queues.
-            switch (priority) {
-            case thread_priority_default:
-            case thread_priority_low:
-            case thread_priority_normal:
-            case thread_priority_boost:
-            case thread_priority_critical:
-                {
-                    for (std::size_t i = 0; i != queues_.size(); ++i)
-                        count += queues_[i]->get_thread_count(state);
-                    break;
-                }
-
-            default:
-            case thread_priority_unknown:
-                {
-                    HPX_THROW_EXCEPTION(bad_parameter,
-                        "throttle_queue_scheduler::get_thread_count",
-                        "unknown thread priority value (thread_priority_unknown)");
-                    return 0;
-                }
-            }
-            return count;
-        }
-
-#ifdef HPX_HAVE_THREAD_QUEUE_WAITTIME
-        ///////////////////////////////////////////////////////////////////////
-        // Queries the current average thread wait time of the queues.
-        boost::int64_t get_average_thread_wait_time(
-            std::size_t num_thread = std::size_t(-1)) const
-        {
-            // Return average thread wait time of one specific queue.
-            boost::uint64_t wait_time = 0;
-            boost::uint64_t count = 0;
-            if (std::size_t(-1) != num_thread)
-            {
-                HPX_ASSERT(num_thread < queues_.size());
-
-                wait_time += queues_[num_thread]->get_average_thread_wait_time();
-                return wait_time / (count + 1);
-            }
-
-            for (std::size_t i = 0; i != queues_.size(); ++i)
-            {
-                wait_time += queues_[i]->get_average_thread_wait_time();
-                ++count;
-            }
-
-            return wait_time / (count + 1);
-        }
-
-        ///////////////////////////////////////////////////////////////////////
-        // Queries the current average task wait time of the queues.
-        boost::int64_t get_average_task_wait_time(
-            std::size_t num_thread = std::size_t(-1)) const
-        {
-            // Return average task wait time of one specific queue.
-            boost::uint64_t wait_time = 0;
-            boost::uint64_t count = 0;
-            if (std::size_t(-1) != num_thread)
-            {
-                HPX_ASSERT(num_thread < queues_.size());
-
-                wait_time += queues_[num_thread]->get_average_task_wait_time();
-                return wait_time / (count + 1);
-            }
-
-            for (std::size_t i = 0; i != queues_.size(); ++i)
-            {
-                wait_time += queues_[i]->get_average_task_wait_time();
-                ++count;
-            }
-
-            return wait_time / (count + 1);
-        }
-#endif
-
-        /// This is a function which gets called periodically by the thread
-        /// manager to allow for maintenance tasks to be executed in the
-        /// scheduler. Returns true if the OS thread calling this function
-        /// has to be terminated (i.e. no more work has to be done).
-        virtual bool wait_or_add_new(std::size_t num_thread, bool running,
-            boost::int64_t& idle_loop_count)
-        {
-            std::size_t queues_size = queues_.size();
-            HPX_ASSERT(num_thread < queues_.size());
-
-            std::size_t added = 0;
-            bool result = true;
-
-            result = queues_[num_thread]->wait_or_add_new(running,
-                idle_loop_count, added) && result;
-            if (0 != added) return result;
-
-            if (numa_sensitive_)
-            {
-                // steal work items: first try to steal from other cores in
-                // the same NUMA node
-#if !defined(HPX_NATIVE_MIC)        // we know that the MIC has one NUMA domain only
-                if (test(steals_in_numa_domain_, num_thread)) //-V600 //-V111
-#endif
-                {
-                    mask_cref_type numa_domain_mask =
-                        numa_domain_masks_[num_thread];
-                    for (std::size_t i = 1; i != queues_size; ++i)
-                    {
-                        // FIXME: Do a better job here.
-                        std::size_t const idx = (i + num_thread) % queues_size;
-
-                        HPX_ASSERT(idx != num_thread);
-
-                        if (!test(numa_domain_mask, topology_.get_pu_number(idx)))
-                            //-V600
-                            continue;
-
-                        result = queues_[num_thread]->wait_or_add_new(running,
-                            idle_loop_count, added, queues_[idx]) && result;
-                        if (0 != added)
-                        {
-                            queues_[idx]->increment_num_stolen_from_staged(added);
-                            queues_[num_thread]->increment_num_stolen_to_staged(added);
-                            return result;
-                        }
-                    }
-                }
-
-#ifndef HPX_NATIVE_MIC        // we know that the MIC has one NUMA domain only
-                // if nothing found, ask everybody else
-                if (test(steals_outside_numa_domain_, num_thread)) { //-V600 //-V111
-                    mask_cref_type numa_domain_mask =
-                        outside_numa_domain_masks_[num_thread];
-                    for (std::size_t i = 1; i != queues_size; ++i)
-                    {
-                        // FIXME: Do a better job here.
-                        std::size_t const idx = (i + num_thread) % queues_size;
-
-                        HPX_ASSERT(idx != num_thread);
-
-                        if (!test(numa_domain_mask, topology_.get_pu_number(idx)))
-                            //-V600
-                            continue;
-
-                        result = queues_[num_thread]->wait_or_add_new(running,
-                            idle_loop_count, added, queues_[idx]) && result;
-                        if (0 != added)
-                        {
-                            queues_[idx]->increment_num_stolen_from_staged(added);
-                            queues_[num_thread]->increment_num_stolen_to_staged(added);
-                            return result;
-                        }
-                    }
-                }
-#endif
-            }
-
-            else // not NUMA-sensitive
-            {
-                for (std::size_t i = 1; i != queues_size; ++i)
-                {
-                    // FIXME: Do a better job here.
-                    std::size_t const idx = (i + num_thread) % queues_size;
-
-                    HPX_ASSERT(idx != num_thread);
-
-                    result = queues_[num_thread]->wait_or_add_new(running,
-                        idle_loop_count, added, queues_[idx]) && result;
-                    if (0 != added)
-                    {
-                        queues_[idx]->increment_num_stolen_from_staged(added);
-                        queues_[num_thread]->increment_num_stolen_to_staged(added);
-                        return result;
-                    }
-                }
-            }
-
-#ifdef HPX_THREAD_MINIMAL_DEADLOCK_DETECTION
-            // no new work is available, are we deadlocked?
-            if (HPX_UNLIKELY(minimal_deadlock_detection && LHPX_ENABLED(error)))
-            {
-                bool suspended_only = true;
-
-                for (std::size_t i = 0; suspended_only && i != queues_.size(); ++i) {
-                    suspended_only = queues_[i]->dump_suspended_threads(
-                        i, idle_loop_count, running);
-                }
-
-                if (HPX_UNLIKELY(suspended_only)) {
-                    if (running) {
-                        LTM_(error) //-V128
-                            << "queue(" << num_thread << "): "
-                            << "no new work available, are we deadlocked?";
-                    }
-                    else {
-                        LHPX_CONSOLE_(hpx::util::logging::level::error)
-                              << "  [TM] " //-V128
-                              << "queue(" << num_thread << "): "
-                              << "no new work available, are we deadlocked?\n";
-                    }
-                }
-            }
-#endif
-
-            return result;
-        }
-
-        ///////////////////////////////////////////////////////////////////////
-        void on_start_thread(std::size_t num_thread)
-        {
-            if (0 == queues_[num_thread])
-            {
-                queues_[num_thread] =
-                    new thread_queue_type(max_queue_thread_count_);
-            }
-
-            queues_[num_thread]->on_start_thread(num_thread);
-
-            // pre-calculate certain constants for the given thread number
-            std::size_t num_pu = get_pu_num(num_thread);
-            mask_cref_type machine_mask = topology_.get_machine_affinity_mask();
-            mask_cref_type core_mask =
-                topology_.get_thread_affinity_mask(num_pu, numa_sensitive_);
-            mask_cref_type node_mask =
-                topology_.get_numa_node_affinity_mask(num_pu, numa_sensitive_);
-
-            if (any(core_mask) && any(node_mask)) {
-#if !defined(HPX_NATIVE_MIC)        // we know that the MIC has one NUMA domain only
-                set(steals_in_numa_domain_, num_thread);
-#endif
-                numa_domain_masks_[num_thread] = node_mask;
-            }
-
-            // we allow the thread on the boundary of the NUMA domain to steal
-            mask_type first_mask = mask_type();
-            resize(first_mask, mask_size(core_mask));
-
-            std::size_t first = find_first(node_mask);
-            if (first != std::size_t(-1))
-                set(first_mask, first);
-            else
-                first_mask = core_mask;
-
-            if (any(first_mask & core_mask)) {
-#if !defined(HPX_NATIVE_MIC)        // we know that the MIC has one NUMA domain only
-                set(steals_outside_numa_domain_, num_thread);
-#endif
-                outside_numa_domain_masks_[num_thread] = not_(node_mask) & machine_mask;
-            }
-        }
-
-        void on_stop_thread(std::size_t num_thread)
-        {
-            queues_[num_thread]->on_stop_thread(num_thread);
-        }
-=======
             bool ret = throttle(num_thread, apex_current_threads_ <
                 apex_current_desired_active_threads); // am I throttled?
             if (!ret) return false;  // throttled --  don't grab any work
->>>>>>> dd6b1c9a
 
             // grab work if available
             return this->base_type::get_next_thread(
