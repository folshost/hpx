--- conflicted
+++ resolved
@@ -277,21 +277,15 @@
             return pool_.get_used_processing_units();
         }
 
-<<<<<<< HEAD
-        // Return the executor associated with the given thread
-        executors::current_executor
-            get_executor(thread_id_type const& id, error_code& ec) const;
-=======
+        void set_scheduler_mode(threads::policies::scheduler_mode mode)
+        {
+            pool_.set_scheduler_mode(mode);
+        }
+
         void reset_thread_distribution()
         {
             pool_.reset_thread_distribution();
         }
-
-        void set_scheduler_mode(threads::policies::scheduler_mode mode)
-        {
-            pool_.set_scheduler_mode(mode);
-        }
->>>>>>> 92606587
 
     private:
         // counter creator functions
