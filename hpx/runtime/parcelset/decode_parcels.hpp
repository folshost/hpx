--- conflicted
+++ resolved
@@ -115,12 +115,7 @@
                         // make sure this parcel ended up on the right locality
 #ifdef HPX_DEBUG
                         if(hpx::get_runtime_ptr() && hpx::get_locality())
-<<<<<<< HEAD
-                            HPX_ASSERT(p.get_destination_locality() ==
-                                hpx::get_locality());
-=======
                             HPX_ASSERT(p.destination_locality() == hpx::get_locality());
->>>>>>> a3be9a38
 #endif
 
                         // be sure not to measure add_parcel as serialization time
