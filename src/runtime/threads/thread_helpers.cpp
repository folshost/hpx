//  Copyright (c) 2007-2015 Hartmut Kaiser
//  Copyright (c)      2011 Bryce Lelbach
//
//  Distributed under the Boost Software License, Version 1.0. (See accompanying
//  file LICENSE_1_0.txt or copy at http://www.boost.org/LICENSE_1_0.txt)

#include <hpx/hpx_fwd.hpp>
#include <hpx/runtime/threads/thread_data.hpp>
#include <hpx/runtime/threads/thread_helpers.hpp>
#include <hpx/runtime/threads/thread.hpp>
#include <hpx/runtime/threads/thread_executor.hpp>
#include <hpx/runtime/threads/executors/generic_thread_pool_executor.hpp>
#include <hpx/runtime/threads/detail/set_thread_state.hpp>
#include <hpx/util/register_locks.hpp>
#include <hpx/util/thread_specific_ptr.hpp>
#ifdef HPX_HAVE_THREAD_BACKTRACE_ON_SUSPENSION
#include <hpx/util/backtrace.hpp>
#endif

#include <sstream>

///////////////////////////////////////////////////////////////////////////////
namespace hpx { namespace threads
{
    ///////////////////////////////////////////////////////////////////////////
    thread_state set_thread_state(thread_id_type const& id, thread_state_enum state,
        thread_state_ex_enum stateex, thread_priority priority, error_code& ec)
    {
        if (&ec != &throws)
            ec = make_success_code();

        return  detail::set_thread_state(id, state, stateex,
            priority, std::size_t(-1), ec);
    }

    ///////////////////////////////////////////////////////////////////////////
    thread_id_type set_thread_state(thread_id_type const& id,
        util::steady_time_point const& abs_time, thread_state_enum state,
        thread_state_ex_enum stateex, thread_priority priority, error_code& ec)
    {
        return detail::set_thread_state_timed(*id->get_scheduler_base(), abs_time, id,
            state, stateex, priority, std::size_t(-1), ec);
    }

    ///////////////////////////////////////////////////////////////////////////
    thread_state get_thread_state(thread_id_type const& id, error_code& ec)
    {
        return id ? id->get_state() : thread_state(terminated);
    }

    ///////////////////////////////////////////////////////////////////////////
    std::size_t get_thread_phase(thread_id_type const& id, error_code& ec)
    {
        return id ? id->get_thread_phase() : std::size_t(~0);;
    }

    ///////////////////////////////////////////////////////////////////////////
    threads::thread_priority get_thread_priority(thread_id_type const& id,
        error_code& ec)
    {
        return id ? id->get_priority() : thread_priority_unknown;
    }

    /// The get_stack_size function is part of the thread related API. It
    std::ptrdiff_t get_stack_size(thread_id_type const& id, error_code& ec)
    {
        return id ? id->get_stack_size() :
            static_cast<std::ptrdiff_t>(thread_stacksize_unknown);
    }

    void interrupt_thread(thread_id_type const& id, bool flag, error_code& ec)
    {
        if (HPX_UNLIKELY(!id)) {
            HPX_THROWS_IF(ec, null_thread_id,
                "hpx::threads::interrupt_thread",
                "NULL thread id encountered");
            return;
        }

        if (&ec != &throws)
            ec = make_success_code();

        id->interrupt(flag);      // notify thread

        // set thread state to pending, if the thread is currently active,
        // this will be rescheduled until it calls an interruption point
        set_thread_state(id, pending, wait_abort,
            thread_priority_normal, ec);
    }

    void interruption_point(thread_id_type const& id, error_code& ec)
    {
        if (HPX_UNLIKELY(!id)) {
            HPX_THROWS_IF(ec, null_thread_id,
                "hpx::threads::interruption_point",
                "NULL thread id encountered");
            return;
        }

        if (&ec != &throws)
            ec = make_success_code();

        id->interruption_point();      // notify thread
    }

    ///////////////////////////////////////////////////////////////////////////
    bool get_thread_interruption_enabled(thread_id_type const& id,
        error_code& ec)
    {
        if (HPX_UNLIKELY(!id)) {
            HPX_THROW_EXCEPTION(null_thread_id,
                "hpx::threads::get_thread_interruption_enabled",
                "NULL thread id encountered");
            return false;
        }

        if (&ec != &throws)
            ec = make_success_code();

        return id->interruption_enabled();
    }

    bool set_thread_interruption_enabled(thread_id_type const& id, bool enable,
        error_code& ec)
    {
        if (HPX_UNLIKELY(!id)) {
            HPX_THROW_EXCEPTION(null_thread_id,
                "hpx::threads::get_thread_interruption_enabled",
                "NULL thread id encountered");
            return false;
        }

        if (&ec != &throws)
            ec = make_success_code();

        return id->set_interruption_enabled(enable);
    }

    bool get_thread_interruption_requested(thread_id_type const& id,
        error_code& ec)
    {
        if (HPX_UNLIKELY(!id)) {
            HPX_THROWS_IF(ec, null_thread_id,
                "hpx::threads::get_thread_interruption_requested",
                "NULL thread id encountered");
            return false;
        }

        if (&ec != &throws)
            ec = make_success_code();

        return id->interruption_requested();
    }

#ifdef HPX_HAVE_THREAD_LOCAL_STORAGE
    ///////////////////////////////////////////////////////////////////////////
    std::size_t get_thread_data(thread_id_type const& id, error_code& ec)
    {
        if (HPX_UNLIKELY(!id)) {
            HPX_THROWS_IF(ec, null_thread_id,
                "hpx::threads::get_thread_data",
                "NULL thread id encountered");
            return 0;
        }

        return id->get_thread_data();
    }

    std::size_t set_thread_data(thread_id_type const& id, std::size_t data,
        error_code& ec)
    {
        if (HPX_UNLIKELY(!id)) {
            HPX_THROWS_IF(ec, null_thread_id,
                "hpx::threads::set_thread_data",
                "NULL thread id encountered");
            return 0;
        }

        return id->set_thread_data(data);
    }
#endif

    ////////////////////////////////////////////////////////////////////////////
    struct continuation_recursion_count_tag {};
    static util::thread_specific_ptr<
            std::size_t, continuation_recursion_count_tag
        > continuation_recursion_count;

    std::size_t& get_continuation_recursion_count()
    {
        thread_self* self_ptr = get_self_ptr();
        if (self_ptr)
            return self_ptr->get_continuation_recursion_count();

        if (0 == continuation_recursion_count.get())
            continuation_recursion_count.reset(new std::size_t(0));

        return *continuation_recursion_count.get();
    }

    ///////////////////////////////////////////////////////////////////////////
    void run_thread_exit_callbacks(thread_id_type const& id, error_code& ec)
    {
        if (HPX_UNLIKELY(!id)) {
            HPX_THROWS_IF(ec, null_thread_id,
                "hpx::threads::run_thread_exit_callbacks",
                "NULL thread id encountered");
            return;
        }

        if (&ec != &throws)
            ec = make_success_code();

        id->run_thread_exit_callbacks();
    }

    bool add_thread_exit_callback(thread_id_type const& id,
        util::function_nonser<void()> const& f, error_code& ec)
    {
        if (HPX_UNLIKELY(!id)) {
            HPX_THROWS_IF(ec, null_thread_id,
                "hpx::threads::add_thread_exit_callback",
                "NULL thread id encountered");
            return false;
        }

        if (&ec != &throws)
            ec = make_success_code();

        return id->add_thread_exit_callback(f);
    }

    void free_thread_exit_callbacks(thread_id_type const& id, error_code& ec)
    {
        if (HPX_UNLIKELY(!id)) {
            HPX_THROWS_IF(ec, null_thread_id,
                "hpx::threads::add_thread_exit_callback",
                "NULL thread id encountered");
            return;
        }

        if (&ec != &throws)
            ec = make_success_code();

        id->free_thread_exit_callbacks();
    }

    ///////////////////////////////////////////////////////////////////////////
    /// The get_thread_description function is part of the thread related API and
    /// allows to query the description of one of the thread id
    char const* get_thread_description(thread_id_type const& id, error_code& ec)
    {
        return id ? id->get_description() : "<unknown>";
    }

    char const* set_thread_description(thread_id_type const& id,
        char const* desc, error_code& ec)
    {
        if (HPX_UNLIKELY(!id)) {
            HPX_THROWS_IF(ec, null_thread_id,
                "hpx::threads::set_thread_description",
                "NULL thread id encountered");
            return NULL;
        }
        if (&ec != &throws)
            ec = make_success_code();

        return id->set_description(desc);
    }

    char const* get_thread_lco_description(thread_id_type const& id,
        error_code& ec)
    {
        if (HPX_UNLIKELY(!id)) {
            HPX_THROWS_IF(ec, null_thread_id,
                "hpx::threads::get_thread_lco_description",
                "NULL thread id encountered");
            return NULL;
        }

        if (&ec != &throws)
            ec = make_success_code();

        return id ? id->get_lco_description() : "<unknown>";
    }
    char const* set_thread_lco_description(thread_id_type const& id,
        char const* desc, error_code& ec)
    {
        if (HPX_UNLIKELY(!id)) {
            HPX_THROWS_IF(ec, null_thread_id,
                "hpx::threads::set_thread_lco_description",
                "NULL thread id encountered");
            return NULL;
        }

        if (&ec != &throws)
            ec = make_success_code();

        if (id)
            return id->set_lco_description(desc);
        return NULL;
    }

    ///////////////////////////////////////////////////////////////////////////
#ifdef HPX_HAVE_THREAD_FULLBACKTRACE_ON_SUSPENSION
    char const* get_thread_backtrace(thread_id_type const& id, error_code& ec)
#else
    util::backtrace const* get_thread_backtrace(thread_id_type const& id, error_code& ec)
#endif
    {
        if (HPX_UNLIKELY(!id)) {
            HPX_THROWS_IF(ec, null_thread_id,
                "hpx::threads::get_thread_backtrace",
                "NULL thread id encountered");
            return NULL;
        }

        if (&ec != &throws)
            ec = make_success_code();

        return id ? id->get_backtrace() : 0;
    }

#ifdef HPX_HAVE_THREAD_FULLBACKTRACE_ON_SUSPENSION
    char const* set_thread_backtrace(thread_id_type const& id,
        char const* bt, error_code& ec)
#else
    util::backtrace const* set_thread_backtrace(thread_id_type const& id,
        util::backtrace const* bt, error_code& ec)
#endif
    {
        if (HPX_UNLIKELY(!id)) {
            HPX_THROWS_IF(ec, null_thread_id,
                "hpx::threads::set_thread_backtrace",
                "NULL thread id encountered");
            return NULL;
        }

        if (&ec != &throws)
            ec = make_success_code();

        return id ? id->set_backtrace(bt) : 0;
    }

    threads::executors::current_executor
        get_executor(thread_id_type const& id, error_code& ec)
    {
        if (HPX_UNLIKELY(!id)) {
            HPX_THROWS_IF(ec, null_thread_id,
                "hpx::threads::get_executor",
<<<<<<< HEAD
                "global applier object is not accessible");
            return threads::executors::current_executor(0);
=======
                "NULL thread id encountered");
            return executors::generic_thread_pool_executor(0);
>>>>>>> 92606587
        }

        if (&ec != &throws)
            ec = make_success_code();

        return executors::generic_thread_pool_executor(id->get_scheduler_base());
    }
}}

namespace hpx { namespace this_thread
{
    namespace detail
    {
        struct reset_lco_description
        {
            reset_lco_description(threads::thread_id_type const& id,
                    char const* description, error_code& ec)
              : id_(id), ec_(ec)
            {
                old_desc_ = threads::set_thread_lco_description(id_,
                    description, ec_);
            }

            ~reset_lco_description()
            {
                threads::set_thread_lco_description(id_, old_desc_, ec_);
            }

            threads::thread_id_type id_;
            char const* old_desc_;
            error_code& ec_;
        };

#ifdef HPX_HAVE_THREAD_BACKTRACE_ON_SUSPENSION
        struct reset_backtrace
        {
            reset_backtrace(threads::thread_id_type const& id, error_code& ec)
              : id_(id),
                backtrace_(new hpx::util::backtrace()),
#ifdef HPX_HAVE_THREAD_FULLBACKTRACE_ON_SUSPENSION
                full_backtrace_(backtrace_->trace()),
#endif
                ec_(ec)
            {
#ifdef HPX_HAVE_THREAD_FULLBACKTRACE_ON_SUSPENSION
                threads::set_thread_backtrace(id_, full_backtrace_.c_str(), ec_);
#else
                threads::set_thread_backtrace(id_, backtrace_.get(), ec_);
#endif
            }
            ~reset_backtrace()
            {
                threads::set_thread_backtrace(id_, 0, ec_);
            }

            threads::thread_id_type id_;
            boost::scoped_ptr<hpx::util::backtrace> backtrace_;
#ifdef HPX_HAVE_THREAD_FULLBACKTRACE_ON_SUSPENSION
            std::string full_backtrace_;
#endif
            error_code& ec_;
        };
#endif
    }

    /// The function \a suspend will return control to the thread manager
    /// (suspends the current thread). It sets the new state of this thread
    /// to the thread state passed as the parameter.
    ///
    /// If the suspension was aborted, this function will throw a
    /// \a yield_aborted exception.
    threads::thread_state_ex_enum suspend(threads::thread_state_enum state,
        char const* description, error_code& ec)
    {
        // let the thread manager do other things while waiting
        threads::thread_self& self = threads::get_self();
        threads::thread_id_type id = threads::get_self_id();

        // handle interruption, if needed
        threads::interruption_point(id, ec);
        if (ec) return threads::wait_unknown;

        threads::thread_state_ex_enum statex = threads::wait_unknown;

        {
            // verify that there are no more registered locks for this OS-thread
#ifdef HPX_HAVE_VERIFY_LOCKS
            util::verify_no_locks();
#endif
#ifdef HPX_HAVE_THREAD_DESCRIPTION
            detail::reset_lco_description desc(id, description, ec);
#endif
#ifdef HPX_HAVE_THREAD_BACKTRACE_ON_SUSPENSION
            detail::reset_backtrace bt(id, ec);
#endif

            // suspend the HPX-thread
            statex = self.yield(state);
        }

        // handle interruption, if needed
        threads::interruption_point(id, ec);
        if (ec) return threads::wait_unknown;

        // handle interrupt and abort
        if (statex == threads::wait_abort) {
            std::ostringstream strm;
            strm << "thread(" << threads::get_self_id() << ", "
                  << threads::get_thread_description(id)
                  << ") aborted (yield returned wait_abort)";
            HPX_THROWS_IF(ec, yield_aborted, description,
                strm.str());
        }

        if (&ec != &throws)
            ec = make_success_code();

        return statex;
    }

    threads::thread_state_ex_enum suspend(
        util::steady_time_point const& abs_time,
        char const* description, error_code& ec)
    {
        // schedule a thread waking us up at_time
        threads::thread_self& self = threads::get_self();
        threads::thread_id_type id = threads::get_self_id();

        // handle interruption, if needed
        threads::interruption_point(id, ec);
        if (ec) return threads::wait_unknown;

        // let the thread manager do other things while waiting
        threads::thread_state_ex_enum statex = threads::wait_unknown;

        {
#ifdef HPX_HAVE_VERIFY_LOCKS
            // verify that there are no more registered locks for this OS-thread
            util::verify_no_locks();
#endif
#ifdef HPX_HAVE_THREAD_DESCRIPTION
            detail::reset_lco_description desc(id, description, ec);
#endif
#ifdef HPX_HAVE_THREAD_BACKTRACE_ON_SUSPENSION
            detail::reset_backtrace bt(id, ec);
#endif
            threads::thread_id_type timer_id = threads::set_thread_state(id,
                abs_time, threads::pending, threads::wait_timeout,
                threads::thread_priority_boost, ec);
            if (ec) return threads::wait_unknown;

            // suspend the HPX-thread
            statex = self.yield(threads::suspended);

            if (statex != threads::wait_timeout)
            {
                error_code ec(lightweight);    // do not throw
                threads::set_thread_state(timer_id,
                    threads::pending, threads::wait_abort,
                    threads::thread_priority_boost, ec);
            }
        }

        // handle interruption, if needed
        threads::interruption_point(id, ec);
        if (ec) return threads::wait_unknown;

        // handle interrupt and abort
        if (statex == threads::wait_abort) {
            std::ostringstream strm;
            strm << "thread(" << threads::get_self_id() << ", "
                  << threads::get_thread_description(id)
                  << ") aborted (yield returned wait_abort)";
            HPX_THROWS_IF(ec, yield_aborted, description,
                strm.str());
        }

        if (&ec != &throws)
            ec = make_success_code();

        return statex;
    }

    ///////////////////////////////////////////////////////////////////////////
    threads::executors::current_executor
        get_executor(error_code& ec)
    {
        return threads::get_executor(threads::get_self_id(), ec);
    }
}}
<|MERGE_RESOLUTION|>--- conflicted
+++ resolved
@@ -9,7 +9,7 @@
 #include <hpx/runtime/threads/thread_helpers.hpp>
 #include <hpx/runtime/threads/thread.hpp>
 #include <hpx/runtime/threads/thread_executor.hpp>
-#include <hpx/runtime/threads/executors/generic_thread_pool_executor.hpp>
+#include <hpx/runtime/threads/executors/current_executor.hpp>
 #include <hpx/runtime/threads/detail/set_thread_state.hpp>
 #include <hpx/util/register_locks.hpp>
 #include <hpx/util/thread_specific_ptr.hpp>
@@ -348,19 +348,14 @@
         if (HPX_UNLIKELY(!id)) {
             HPX_THROWS_IF(ec, null_thread_id,
                 "hpx::threads::get_executor",
-<<<<<<< HEAD
-                "global applier object is not accessible");
-            return threads::executors::current_executor(0);
-=======
-                "NULL thread id encountered");
-            return executors::generic_thread_pool_executor(0);
->>>>>>> 92606587
-        }
-
-        if (&ec != &throws)
-            ec = make_success_code();
-
-        return executors::generic_thread_pool_executor(id->get_scheduler_base());
+                "NULL thread id encountered");
+            return executors::current_executor(0);
+        }
+
+        if (&ec != &throws)
+            ec = make_success_code();
+
+        return executors::current_executor(id->get_scheduler_base());
     }
 }}
 
