//  Copyright (c) 2007-2013 Hartmut Kaiser
//  Copyright (c)      2011 Bryce Lelbach, Katelyn Kufahl
//  Copyright (c) 2008-2009 Chirag Dekate, Anshul Tandon
//
//  Distributed under the Boost Software License, Version 1.0. (See accompanying
//  file LICENSE_1_0.txt or copy at http://www.boost.org/LICENSE_1_0.txt)

#include <hpx/hpx_fwd.hpp>
#include <hpx/exception.hpp>
#include <hpx/runtime/applier/applier.hpp>
#include <hpx/runtime/threads/topology.hpp>
#include <hpx/runtime/threads/threadmanager_impl.hpp>
#include <hpx/runtime/threads/thread_data.hpp>
#include <hpx/runtime/threads/thread_helpers.hpp>
#include <hpx/runtime/threads/detail/scheduling_loop.hpp>
#include <hpx/runtime/threads/detail/create_thread.hpp>
#include <hpx/runtime/threads/detail/create_work.hpp>
#include <hpx/runtime/threads/detail/set_thread_state.hpp>
#include <hpx/include/performance_counters.hpp>
#include <hpx/performance_counters/counter_creators.hpp>
#include <hpx/runtime/actions/continuation.hpp>
#include <hpx/util/unlock_lock.hpp>
#include <hpx/util/logging.hpp>
#include <hpx/util/block_profiler.hpp>
#include <hpx/util/itt_notify.hpp>
#include <hpx/util/stringstream.hpp>
#include <hpx/util/hardware/timestamp.hpp>

#include <boost/assert.hpp>
#include <boost/make_shared.hpp>
#include <boost/bind.hpp>
#include <boost/asio/deadline_timer.hpp>
#include <boost/cstdint.hpp>
#include <boost/format.hpp>

#include <numeric>

#if HPX_THREAD_MAINTAIN_QUEUE_WAITTIME
///////////////////////////////////////////////////////////////////////////////
namespace hpx { namespace threads { namespace policies
{
    ///////////////////////////////////////////////////////////////////////////
    // We control whether to collect queue wait times using this global bool.
    // It will be set by any of the related performance counters. Once set it
    // stays set, thus no race conditions will occur.
    bool maintain_queue_wait_times = false;
}}}
#endif

///////////////////////////////////////////////////////////////////////////////
namespace hpx { namespace threads
{
    ///////////////////////////////////////////////////////////////////////////
    namespace strings
    {
        char const* const thread_state_names[] =
        {
            "unknown",
            "active",
            "pending",
            "suspended",
            "depleted",
            "terminated",
            "staged"
        };
    }

    char const* get_thread_state_name(thread_state_enum state)
    {
        if (state < unknown || state > staged)
            return "unknown";
        return strings::thread_state_names[state];
    }

    ///////////////////////////////////////////////////////////////////////////
    namespace strings
    {
        char const* const thread_priority_names[] =
        {
            "default",
            "low",
            "normal",
            "critical"
        };
    }

    char const* get_thread_priority_name(thread_priority priority)
    {
        if (priority < thread_priority_default || priority > thread_priority_critical)
            return "unknown";
        return strings::thread_priority_names[priority];
    }

    ///////////////////////////////////////////////////////////////////////////
    template <typename SchedulingPolicy, typename NotificationPolicy>
    threadmanager_impl<SchedulingPolicy, NotificationPolicy>::threadmanager_impl(
            util::io_service_pool& timer_pool,
            scheduling_policy_type& scheduler,
            notification_policy_type& notifier,
            std::size_t num_threads)
      : startup_(NULL),
        thread_count_(0),
        state_(starting),
        timer_pool_(timer_pool),
        thread_logger_("threadmanager_impl::register_thread"),
        work_logger_("threadmanager_impl::register_work"),
        set_state_logger_("threadmanager_impl::set_state"),
        scheduler_(scheduler),
        notifier_(notifier),
        used_processing_units_()
    {
        topology const& topology_ = get_topology();
        resize(used_processing_units_, hardware_concurrency());
        for (std::size_t i = 0; i < num_threads; ++i)
            used_processing_units_ |= scheduler_.get_pu_mask(topology_, i);
    }

    template <typename SchedulingPolicy, typename NotificationPolicy>
    threadmanager_impl<SchedulingPolicy, NotificationPolicy>::~threadmanager_impl()
    {
        //LTM_(debug) << "~threadmanager_impl";
        if (!threads_.empty()) {
            if (state_.load() == running)
                stop();
            threads_.clear();
        }
        delete startup_;
    }

    ///////////////////////////////////////////////////////////////////////////
    template <typename SchedulingPolicy, typename NotificationPolicy>
    boost::int64_t threadmanager_impl<SchedulingPolicy, NotificationPolicy>::
        get_thread_count(thread_state_enum state, thread_priority priority) const
    {
        mutex_type::scoped_lock lk(mtx_);
        return scheduler_.get_thread_count(state, priority);
    }

    ///////////////////////////////////////////////////////////////////////////
    // \brief Abort all threads which are in suspended state. This will set
    //        the state of all suspended threads to \a pending while
    //        supplying the wait_abort extended state flag
    template <typename SchedulingPolicy, typename NotificationPolicy>
    void threadmanager_impl<SchedulingPolicy, NotificationPolicy>::
        abort_all_suspended_threads()
    {
        mutex_type::scoped_lock lk(mtx_);
        scheduler_.abort_all_suspended_threads();
    }

    ///////////////////////////////////////////////////////////////////////////
    // \brief Clean up terminated threads. This deletes all threads which
    //        have been terminated but which are still held in the queue
    //        of terminated threads. Some schedulers might not do anything
    //        here.
    template <typename SchedulingPolicy, typename NotificationPolicy>
    bool threadmanager_impl<SchedulingPolicy, NotificationPolicy>::
        cleanup_terminated(bool delete_all)
    {
        mutex_type::scoped_lock lk(mtx_);
        return scheduler_.cleanup_terminated(delete_all);
    }

    ///////////////////////////////////////////////////////////////////////////
    template <typename SchedulingPolicy, typename NotificationPolicy>
    thread_id_type threadmanager_impl<SchedulingPolicy, NotificationPolicy>::
        register_thread(thread_init_data& data, thread_state_enum initial_state,
            bool run_now, error_code& ec)
    {
        util::block_profiler_wrapper<register_thread_tag> bp(thread_logger_);

        // verify state
        if (thread_count_ == 0 && state_ != running)
        {
            // thread-manager is not currently running
            HPX_THROWS_IF(ec, invalid_status,
                "threadmanager_impl::register_thread",
                "invalid state: thread manager is not running");
            return invalid_thread_id;
        }

        return detail::create_thread(scheduler_, data, initial_state, run_now, ec);
    }

    ///////////////////////////////////////////////////////////////////////////
    template <typename SchedulingPolicy, typename NotificationPolicy>
    void threadmanager_impl<SchedulingPolicy, NotificationPolicy>::register_work(
        thread_init_data& data, thread_state_enum initial_state, error_code& ec)
    {
        util::block_profiler_wrapper<register_work_tag> bp(work_logger_);

        // verify state
        if (thread_count_ == 0 && state_ != running)
        {
            // thread-manager is not currently running
            HPX_THROWS_IF(ec, invalid_status,
                "threadmanager_impl::register_work",
                "invalid state: thread manager is not running");
            return;
        }

        detail::create_work(scheduler_, data, initial_state, ec);
    }

    ///////////////////////////////////////////////////////////////////////////
    /// The set_state function is part of the thread related API and allows
    /// to change the state of one of the threads managed by this threadmanager_impl
    template <typename SchedulingPolicy, typename NotificationPolicy>
    thread_state threadmanager_impl<SchedulingPolicy, NotificationPolicy>::
        set_state(thread_id_type id, thread_state_enum new_state,
            thread_state_ex_enum new_state_ex, thread_priority priority,
            error_code& ec)
    {
        return detail::set_thread_state(scheduler_, id, new_state,
            new_state_ex, priority, get_worker_thread_num(), ec);
    }

    /// The get_state function is part of the thread related API. It
    /// queries the state of one of the threads known to the threadmanager_impl
    template <typename SchedulingPolicy, typename NotificationPolicy>
    thread_state threadmanager_impl<SchedulingPolicy, NotificationPolicy>::
        get_state(thread_id_type id)
    {
        // we know that the id is actually the pointer to the thread
        thread_data* thrd = reinterpret_cast<thread_data*>(id);
        return thrd ? thrd->get_state() : thread_state(terminated);
    }

    /// The get_phase function is part of the thread related API. It
    /// queries the phase of one of the threads known to the threadmanager_impl
    template <typename SchedulingPolicy, typename NotificationPolicy>
    std::size_t threadmanager_impl<SchedulingPolicy, NotificationPolicy>::
        get_phase(thread_id_type id)
    {
        // we know that the id is actually the pointer to the thread
        thread_data* thrd = reinterpret_cast<thread_data*>(id);
        return thrd ? thrd->get_thread_phase() : std::size_t(~0);
    }

    /// The get_priority function is part of the thread related API. It
    /// queries the priority of one of the threads known to the threadmanager_impl
    template <typename SchedulingPolicy, typename NotificationPolicy>
    thread_priority threadmanager_impl<SchedulingPolicy, NotificationPolicy>::
        get_priority(thread_id_type id)
    {
        // we know that the id is actually the pointer to the thread
        thread_data* thrd = reinterpret_cast<thread_data*>(id);
        return thrd ? thrd->get_priority() : thread_priority_unknown;
    }

    /// The get_description function is part of the thread related API and
    /// allows to query the description of one of the threads known to the
    /// threadmanager_impl
    template <typename SchedulingPolicy, typename NotificationPolicy>
    char const* threadmanager_impl<SchedulingPolicy, NotificationPolicy>::
        get_description(thread_id_type id) const
    {
        // we know that the id is actually the pointer to the thread
        thread_data* thrd = reinterpret_cast<thread_data*>(id);
        return thrd ? thrd->get_description() : "<unknown>";
    }

    template <typename SchedulingPolicy, typename NotificationPolicy>
    char const* threadmanager_impl<SchedulingPolicy, NotificationPolicy>::
        set_description(thread_id_type id, char const* desc)
    {
        if (HPX_UNLIKELY(!id)) {
            HPX_THROW_EXCEPTION(null_thread_id,
                "threadmanager_impl::set_description",
                "NULL thread id encountered");
            return NULL;
        }

        // we know that the id is actually the pointer to the thread
        thread_data* thrd = reinterpret_cast<thread_data*>(id);
        if (thrd)
            return thrd->set_description(desc);
        return NULL;
    }

    template <typename SchedulingPolicy, typename NotificationPolicy>
    char const* threadmanager_impl<SchedulingPolicy, NotificationPolicy>::
        get_lco_description(thread_id_type id) const
    {
        if (HPX_UNLIKELY(!id)) {
            HPX_THROW_EXCEPTION(null_thread_id,
                "threadmanager_impl::get_lco_description",
                "NULL thread id encountered");
            return NULL;
        }

        // we know that the id is actually the pointer to the thread
        thread_data* thrd = reinterpret_cast<thread_data*>(id);
        return thrd ? thrd->get_lco_description() : "<unknown>";
    }

    template <typename SchedulingPolicy, typename NotificationPolicy>
    char const* threadmanager_impl<SchedulingPolicy, NotificationPolicy>::
        set_lco_description(thread_id_type id, char const* desc)
    {
        if (HPX_UNLIKELY(!id)) {
            HPX_THROW_EXCEPTION(null_thread_id,
                "threadmanager_impl::set_lco_description",
                "NULL thread id encountered");
            return NULL;
        }

        // we know that the id is actually the pointer to the thread
        thread_data* thrd = reinterpret_cast<thread_data*>(id);
        if (thrd)
            return thrd->set_lco_description(desc);
        return NULL;
    }

    ///////////////////////////////////////////////////////////////////////////
    template <typename SchedulingPolicy, typename NotificationPolicy>
    util::backtrace const* threadmanager_impl<SchedulingPolicy, NotificationPolicy>::
        get_backtrace(thread_id_type id) const
    {
        if (HPX_UNLIKELY(!id)) {
            HPX_THROW_EXCEPTION(null_thread_id,
                "threadmanager_impl::get_backtrace",
                "NULL thread id encountered");
            return NULL;
        }

        // we know that the id is actually the pointer to the thread
        thread_data* thrd = reinterpret_cast<thread_data*>(id);
        return thrd ? thrd->get_backtrace() : 0;
    }

    template <typename SchedulingPolicy, typename NotificationPolicy>
    util::backtrace const* threadmanager_impl<SchedulingPolicy, NotificationPolicy>::
        set_backtrace(thread_id_type id, util::backtrace const* bt)
    {
        if (HPX_UNLIKELY(!id)) {
            HPX_THROW_EXCEPTION(null_thread_id,
                "threadmanager_impl::set_backtrace",
                "NULL thread id encountered");
            return NULL;
        }

        // we know that the id is actually the pointer to the thread
        thread_data* thrd = reinterpret_cast<thread_data*>(id);
        return thrd ? thrd->set_backtrace(bt) : 0;
    }

    ///////////////////////////////////////////////////////////////////////////
    template <typename SchedulingPolicy, typename NotificationPolicy>
    bool threadmanager_impl<SchedulingPolicy, NotificationPolicy>::
        get_interruption_enabled(thread_id_type id, error_code& ec)
    {
        if (HPX_UNLIKELY(!id)) {
            HPX_THROW_EXCEPTION(null_thread_id,
                "threadmanager_impl::get_interruption_enabled",
                "NULL thread id encountered");
            return false;
        }

        if (&ec != &throws)
            ec = make_success_code();

        // we know that the id is actually the pointer to the thread
        thread_data* thrd = reinterpret_cast<thread_data*>(id);
        return thrd ? thrd->interruption_enabled() : false;
    }

    template <typename SchedulingPolicy, typename NotificationPolicy>
    bool threadmanager_impl<SchedulingPolicy, NotificationPolicy>::
        set_interruption_enabled(thread_id_type id, bool enable, error_code& ec)
    {
        if (HPX_UNLIKELY(!id)) {
            HPX_THROW_EXCEPTION(null_thread_id,
                "threadmanager_impl::set_interruption_enabled",
                "NULL thread id encountered");
        }

        if (&ec != &throws)
            ec = make_success_code();

        // we know that the id is actually the pointer to the thread
        thread_data* thrd = reinterpret_cast<thread_data*>(id);
        if (thrd)
            return thrd->set_interruption_enabled(enable);
        return false;
    }

    template <typename SchedulingPolicy, typename NotificationPolicy>
    bool threadmanager_impl<SchedulingPolicy, NotificationPolicy>::
        get_interruption_requested(thread_id_type id, error_code& ec)
    {
        if (HPX_UNLIKELY(!id)) {
            HPX_THROWS_IF(ec, null_thread_id,
                "threadmanager_impl::get_interruption_requested",
                "NULL thread id encountered");
            return false;
        }

        if (&ec != &throws)
            ec = make_success_code();

        // we know that the id is actually the pointer to the thread
        thread_data* thrd = reinterpret_cast<thread_data*>(id);
        return thrd ? thrd->interruption_requested() : false;
    }

    template <typename SchedulingPolicy, typename NotificationPolicy>
    void threadmanager_impl<SchedulingPolicy, NotificationPolicy>::
        interrupt(thread_id_type id, bool flag, error_code& ec)
    {
        if (HPX_UNLIKELY(!id)) {
            HPX_THROWS_IF(ec, null_thread_id,
                "threadmanager_impl::interrupt",
                "NULL thread id encountered");
            return;
        }

        if (&ec != &throws)
            ec = make_success_code();

        // we know that the id is actually the pointer to the thread
        thread_data* thrd = reinterpret_cast<thread_data*>(id);
        if (thrd) {
            thrd->interrupt(flag);      // notify thread

            // set thread state to pending, if the thread is currently active,
            // this will be rescheduled until it calls an interruption point
            set_thread_state(id, pending, wait_abort,
                thread_priority_normal, ec);
        }
    }

    template <typename SchedulingPolicy, typename NotificationPolicy>
    void threadmanager_impl<SchedulingPolicy, NotificationPolicy>::
        interruption_point(thread_id_type id, error_code& ec)
    {
        if (HPX_UNLIKELY(!id)) {
            HPX_THROWS_IF(ec, null_thread_id,
                "threadmanager_impl::interruption_point",
                "NULL thread id encountered");
            return;
        }

        if (&ec != &throws)
            ec = make_success_code();

        // we know that the id is actually the pointer to the thread
        thread_data* thrd = reinterpret_cast<thread_data*>(id);
        if (thrd)
            thrd->interruption_point();      // notify thread
    }

#if HPX_THREAD_MAINTAIN_THREAD_DATA
    ///////////////////////////////////////////////////////////////////////////
    template <typename SchedulingPolicy, typename NotificationPolicy>
    std::size_t threadmanager_impl<SchedulingPolicy, NotificationPolicy>::
        get_thread_data(thread_id_type id, error_code& ec) const
    {
        if (HPX_UNLIKELY(!id)) {
            HPX_THROWS_IF(ec, null_thread_id,
                "threadmanager_impl::get_thread_data",
                "NULL thread id encountered");
            return 0;
        }

        // we know that the id is actually the pointer to the thread
        thread_data* thrd = reinterpret_cast<thread_data*>(id);
        return thrd ? thrd->get_thread_data() : 0;
    }

    template <typename SchedulingPolicy, typename NotificationPolicy>
    std::size_t threadmanager_impl<SchedulingPolicy, NotificationPolicy>::
        set_thread_data(thread_id_type id, std::size_t data,
            error_code& ec)
    {
        if (HPX_UNLIKELY(!id)) {
            HPX_THROWS_IF(ec, null_thread_id,
                "threadmanager_impl::set_thread_data",
                "NULL thread id encountered");
            return 0;
        }

        // we know that the id is actually the pointer to the thread
        thread_data* thrd = reinterpret_cast<thread_data*>(id);
        return thrd ? thrd->set_thread_data(data) : 0;
    }
#endif

    ///////////////////////////////////////////////////////////////////////////
    template <typename SchedulingPolicy, typename NotificationPolicy>
    void threadmanager_impl<SchedulingPolicy, NotificationPolicy>::
    run_thread_exit_callbacks(thread_id_type id, error_code& ec)
    {
        if (HPX_UNLIKELY(!id)) {
            HPX_THROWS_IF(ec, null_thread_id,
                "threadmanager_impl::run_thread_exit_callbacks",
                "NULL thread id encountered");
            return;
        }

        if (&ec != &throws)
            ec = make_success_code();

        thread_data* thrd = reinterpret_cast<thread_data*>(id);
        if (thrd)
            thrd->run_thread_exit_callbacks();
    }

    template <typename SchedulingPolicy, typename NotificationPolicy>
    bool threadmanager_impl<SchedulingPolicy, NotificationPolicy>::
    add_thread_exit_callback(thread_id_type id, HPX_STD_FUNCTION<void()> const& f,
        error_code& ec)
    {
        if (HPX_UNLIKELY(!id)) {
            HPX_THROWS_IF(ec, null_thread_id,
                "threadmanager_impl::add_thread_exit_callback",
                "NULL thread id encountered");
            return false;
        }

        if (&ec != &throws)
            ec = make_success_code();

        thread_data* thrd = reinterpret_cast<thread_data*>(id);
        return (0 != thrd) ? thrd->add_thread_exit_callback(f) : false;
    }

    template <typename SchedulingPolicy, typename NotificationPolicy>
    void threadmanager_impl<SchedulingPolicy, NotificationPolicy>::
        free_thread_exit_callbacks(thread_id_type id, error_code& ec)
    {
        if (HPX_UNLIKELY(!id)) {
            HPX_THROWS_IF(ec, null_thread_id,
                "threadmanager_impl::free_thread_exit_callbacks",
                "NULL thread id encountered");
            return;
        }

        if (&ec != &throws)
            ec = make_success_code();

        thread_data* thrd = reinterpret_cast<thread_data*>(id);
        if (0 != thrd)
            thrd->free_thread_exit_callbacks();
    }

    ///////////////////////////////////////////////////////////////////////////
<<<<<<< HEAD
=======
    /// This thread function is used by the at_timer thread below to trigger
    /// the required action.
    template <typename SchedulingPolicy, typename NotificationPolicy>
    thread_state_enum threadmanager_impl<SchedulingPolicy, NotificationPolicy>::
        wake_timer_thread(thread_id_type id,
            thread_state_enum newstate, thread_state_ex_enum newstate_ex,
            thread_priority priority, thread_id_type timer_id,
            boost::shared_ptr<boost::atomic<bool> > triggered)
    {
        if (HPX_UNLIKELY(!id)) {
            HPX_THROW_EXCEPTION(null_thread_id,
                "threadmanager_impl::wake_timer_thread",
                "NULL thread id encountered (id)");
            return terminated;
        }
        if (HPX_UNLIKELY(!timer_id)) {
            HPX_THROW_EXCEPTION(null_thread_id,
                "threadmanager_impl::wake_timer_thread",
                "NULL thread id encountered (timer_id)");
            return terminated;
        }

        // handle priority, restore original priority of thread, if needed
        if (priority == thread_priority_default)
        {
            // we know that the id is actually the pointer to the thread
            thread_data* thrd = reinterpret_cast<thread_data*>(id);
            priority = thrd->get_priority();
        }
        BOOST_ASSERT(priority != thread_priority_default);

        bool oldvalue = false;
        if (triggered->compare_exchange_strong(oldvalue, true)) //-V601
        {
            // timer has not been canceled yet, trigger the requested set_state
            set_state(id, newstate, newstate_ex, priority);
        }

        // then re-activate the thread holding the deadline_timer
        // REVIEW: Why do we ignore errors here?
        error_code ec(lightweight);    // do not throw
        set_state(timer_id, pending, wait_timeout, priority, ec);
        return terminated;
    }

    /// This thread function initiates the required set_state action (on
    /// behalf of one of the threadmanager_impl#set_state functions).
    template <typename SchedulingPolicy, typename NotificationPolicy>
    template <typename TimeType>
    thread_state_enum threadmanager_impl<SchedulingPolicy, NotificationPolicy>::
        at_timer(TimeType const& expire, thread_id_type id,
            thread_state_enum newstate, thread_state_ex_enum newstate_ex,
            thread_priority priority)
    {
        if (HPX_UNLIKELY(!id)) {
            HPX_THROW_EXCEPTION(null_thread_id,
                "threadmanager_impl::at_timer", "NULL thread id encountered");
            return terminated;
        }

        // create a new thread in suspended state, which will execute the
        // requested set_state when timer fires and will re-awaken this thread,
        // allowing the deadline_timer to go out of scope gracefully
        thread_self& self = get_self();
        thread_id_type self_id = self.get_thread_id();

        boost::shared_ptr<boost::atomic<bool> > triggered(
            boost::make_shared<boost::atomic<bool> >(false));

        thread_init_data data(
            boost::bind(&threadmanager_impl::wake_timer_thread, this, id,
                newstate, newstate_ex, priority, self_id, triggered),
            "wake_timer", 0, thread_priority_critical);
        thread_id_type wake_id = register_thread(data, suspended, true);

        // create timer firing in correspondence with given time
        boost::asio::deadline_timer t (timer_pool_.get_io_service(), expire);

        // let the timer invoke the set_state on the new (suspended) thread
        t.async_wait(boost::bind(&threadmanager_impl::set_state, this, wake_id,
            pending, wait_timeout, thread_priority_critical, boost::ref(throws)));

        // this waits for the thread to be reactivated when the timer fired
        // if it returns signaled the timer has been canceled, otherwise
        // the timer fired and the wake_timer_thread above has been executed
        bool oldvalue = false;
        thread_state_ex_enum statex = self.yield(suspended);

        if (wait_timeout != statex &&
            triggered->compare_exchange_strong(oldvalue, true)) //-V601
        {
            // wake_timer_thread has not been executed yet, cancel timer
            t.cancel();
        }

        return terminated;
    }

>>>>>>> 5486d2db
    /// Set a timer to set the state of the given \a thread to the given
    /// new value after it expired (at the given time)
    template <typename SchedulingPolicy, typename NotificationPolicy>
    thread_id_type threadmanager_impl<SchedulingPolicy, NotificationPolicy>::
        set_state(time_type const& expire_at, thread_id_type id,
            thread_state_enum newstate, thread_state_ex_enum newstate_ex,
            thread_priority priority, error_code& ec)
    {
<<<<<<< HEAD
        return detail::set_thread_state_timed(scheduler_, expire_at, id,
            newstate, newstate_ex, priority, get_worker_thread_num(), ec);
=======
        if (HPX_UNLIKELY(!id)) {
            HPX_THROWS_IF(ec, null_thread_id,
                "threadmanager_impl::set_state",
                "NULL thread id encountered");
            return 0;
        }

        // this creates a new thread which creates the timer and handles the
        // requested actions
        thread_state_enum (threadmanager_impl::*f)(time_type const&,
                thread_id_type, thread_state_enum, thread_state_ex_enum,
                thread_priority)
            = &threadmanager_impl::template at_timer<time_type>;

        thread_init_data data(
            boost::bind(f, this, expire_at, id, newstate, newstate_ex, priority),
            "at_timer (expire at)", 0, thread_priority_critical);
        return register_thread(data, pending, true, ec);
>>>>>>> 5486d2db
    }

    /// Set a timer to set the state of the given \a thread to the given
    /// new value after it expired (after the given duration)
    template <typename SchedulingPolicy, typename NotificationPolicy>
    thread_id_type threadmanager_impl<SchedulingPolicy, NotificationPolicy>::
        set_state(duration_type const& from_now, thread_id_type id,
            thread_state_enum newstate, thread_state_ex_enum newstate_ex,
            thread_priority priority, error_code& ec)
    {
<<<<<<< HEAD
        return detail::set_thread_state_timed(scheduler_, from_now, id,
            newstate, newstate_ex, priority, get_worker_thread_num(), ec);
    }

=======
        if (HPX_UNLIKELY(!id)) {
            HPX_THROWS_IF(ec, null_thread_id,
                "threadmanager_impl::set_state",
                "NULL thread id encountered");
            return 0;
        }

        // this creates a new thread which creates the timer and handles the
        // requested actions
        thread_state_enum (threadmanager_impl::*f)(duration_type const&,
                thread_id_type, thread_state_enum, thread_state_ex_enum,
                thread_priority)
            = &threadmanager_impl::template at_timer<duration_type>;

        thread_init_data data(
            boost::bind(f, this, from_now, id, newstate, newstate_ex, priority),
            "at_timer (from now)", 0, thread_priority_critical);
        return register_thread(data, pending, true, ec);
    }

    // helper class for switching thread state in and out during execution
    class switch_status
    {
    public:
        switch_status (thread_data* t, thread_state prev_state)
          : thread_(t), prev_state_(prev_state),
            need_restore_state_(t->set_state_tagged(active, prev_state_, orig_state_))
        {}

        ~switch_status ()
        {
            if (need_restore_state_)
                store_state(prev_state_);
        }

        bool valid() const { return need_restore_state_; }

        // allow to change the state the thread will be switched to after
        // execution
        thread_state operator=(thread_state_enum new_state)
        {
            return prev_state_ = thread_state(new_state, prev_state_.get_tag() + 1);
        }

        // Get the state this thread was in before execution (usually pending),
        // this helps making sure no other worker-thread is started to execute this
        // PX-thread in the meantime.
        thread_state get_previous() const
        {
            return prev_state_;
        }

        // This restores the previous state, while making sure that the
        // original state has not been changed since we started executing this
        // thread. The function returns true if the state has been set, false
        // otherwise.
        bool store_state(thread_state& newstate)
        {
            disable_restore();
            if (thread_->restore_state(prev_state_, orig_state_)) {
                newstate = prev_state_;
                return true;
            }
            return false;
        }

        // disable default handling in destructor
        void disable_restore() { need_restore_state_ = false; }

    private:
        thread_data* thread_;
        thread_state prev_state_;
        thread_state orig_state_;
        bool need_restore_state_;
    };

>>>>>>> 5486d2db
    ///////////////////////////////////////////////////////////////////////////
    // main function executed by all OS threads managed by this threadmanager_impl
    template <typename SP, typename NP>
    struct init_tss_helper
    {
        typedef threadmanager_impl<SP, NP> threadmanager_type;

        init_tss_helper(threadmanager_type& tm, std::size_t thread_num,
                bool numa_sensitive)
          : tm_(tm)
        {
            tm_.init_tss(thread_num, numa_sensitive);
        }
        ~init_tss_helper()
        {
            tm_.deinit_tss();
        }

        threadmanager_type& tm_;
    };

    struct manage_active_thread_count
    {
        manage_active_thread_count(boost::atomic<long>& counter)
          : counter_(counter)
        {
            ++counter_;
        }
        ~manage_active_thread_count()
        {
            --counter_;
        }

        boost::atomic<long>& counter_;
    };

    template <typename SchedulingPolicy, typename NotificationPolicy>
    void threadmanager_impl<SchedulingPolicy, NotificationPolicy>::
        tfunc(std::size_t num_thread, topology const& topology_)
    {
        // Set the affinity for the current thread.
        threads::mask_cref_type mask = get_pu_mask(topology_, num_thread);

        LTM_(info) << "tfunc(" << num_thread
            << "): will run on one processing unit within this mask: "
            << std::hex << "0x" << mask;

        error_code ec(lightweight);
        topology_.set_thread_affinity_mask(mask, ec);
        if (ec)
        {
            LTM_(warning) << "run: setting thread affinity on OS thread "
                << num_thread << " failed with: " << ec.get_message();
        }

        // Setting priority of worker threads to a lower priority, this needs to
        // be done in order to give the parcel pool threads higher priority
        if (any(mask & get_used_processing_units()))
        {
            topology_.reduce_thread_priority(ec);
            if (ec)
            {
                LTM_(warning) << "run: reducing thread priority on OS thread "
                    << num_thread << " failed with: " << ec.get_message();
            }
        }

        // wait for all threads to start up before before starting HPX work
        startup_->wait();

        // manage the number of this thread in its TSS
        init_tss_helper<SchedulingPolicy, NotificationPolicy>
            tss_helper(*this, num_thread, scheduler_.numa_sensitive());

        // needs to be done as the first thing, otherwise logging won't work
        notifier_.on_start_thread(num_thread);       // notify runtime system of started thread
        scheduler_.on_start_thread(num_thread);

        {
            LTM_(info) << "tfunc(" << num_thread << "): starting OS thread";
            try {
                try {
                    tfunc_impl(num_thread);
                }
                catch (hpx::exception const& e) {
                    LFATAL_ << "tfunc(" << num_thread
                            << "): caught hpx::exception: "
                            << e.what() << ", aborted thread execution";
                    report_error(num_thread, boost::current_exception());
                    return;
                }
                catch (boost::system::system_error const& e) {
                    LFATAL_ << "tfunc(" << num_thread
                            << "): caught boost::system::system_error: "
                            << e.what() << ", aborted thread execution";
                    report_error(num_thread, boost::current_exception());
                    return;
                }
                catch (std::exception const& e) {
                    // Repackage exceptions to avoid slicing.
                    boost::throw_exception(boost::enable_error_info(
                        hpx::exception(unhandled_exception, e.what())));
                }
            }
            catch (...) {
                LFATAL_ << "tfunc(" << num_thread << "): caught unexpected "
                    "exception, aborted thread execution";
                report_error(num_thread, boost::current_exception());
                return;
            }

            LTM_(info) << "tfunc(" << num_thread << "): ending OS thread, "
                "executed " << executed_threads_[num_thread] << " HPX threads";
        }

        notifier_.on_stop_thread(num_thread);
        scheduler_.on_stop_thread(num_thread);
    }

    ///////////////////////////////////////////////////////////////////////////
    // counter creator and discovery functions

    // queue length(s) counter creation function
    template <typename SchedulingPolicy, typename NotificationPolicy>
    naming::gid_type threadmanager_impl<SchedulingPolicy, NotificationPolicy>::
        queue_length_counter_creator(
            performance_counters::counter_info const& info, error_code& ec)
    {
        // verify the validity of the counter instance name
        performance_counters::counter_path_elements paths;
        performance_counters::get_counter_path_elements(info.fullname_, paths, ec);
        if (ec) return naming::invalid_gid;

        // /threadqueue{locality#%d/total}/length
        // /threadqueue{locality#%d/worker-thread%d}/length
        if (paths.parentinstance_is_basename_) {
            HPX_THROWS_IF(ec, bad_parameter, "queue_length_counter_creator",
                "invalid counter instance parent name: " +
                    paths.parentinstancename_);
            return naming::invalid_gid;
        }

        typedef scheduling_policy_type spt;

        using HPX_STD_PLACEHOLDERS::_1;
        if (paths.instancename_ == "total" && paths.instanceindex_ == -1)
        {
            // overall counter
            using performance_counters::detail::create_raw_counter;
            HPX_STD_FUNCTION<boost::int64_t()> f =
                HPX_STD_BIND(&spt::get_queue_length, &scheduler_, -1);
            return create_raw_counter(info, f, ec);
        }
        else if (paths.instancename_ == "worker-thread" &&
            paths.instanceindex_ >= 0 &&
            std::size_t(paths.instanceindex_) < threads_.size())
        {
            // specific counter
            using performance_counters::detail::create_raw_counter;
            HPX_STD_FUNCTION<boost::int64_t()> f =
                HPX_STD_BIND(&spt::get_queue_length, &scheduler_,
                    static_cast<std::size_t>(paths.instanceindex_));
            return create_raw_counter(info, f, ec);
        }

        HPX_THROWS_IF(ec, bad_parameter, "queue_length_counter_creator",
            "invalid counter instance name: " + paths.instancename_);
        return naming::invalid_gid;
    }

#if HPX_THREAD_MAINTAIN_QUEUE_WAITTIME
    // average pending thread wait time
    template <typename SchedulingPolicy, typename NotificationPolicy>
    naming::gid_type threadmanager_impl<SchedulingPolicy, NotificationPolicy>::
        thread_wait_time_counter_creator(
            performance_counters::counter_info const& info, error_code& ec)
    {
        // verify the validity of the counter instance name
        performance_counters::counter_path_elements paths;
        performance_counters::get_counter_path_elements(info.fullname_, paths, ec);
        if (ec) return naming::invalid_gid;

        // /threads{locality#%d/total}/wait-time/pending
        // /threads{locality#%d/worker-thread%d}/wait-time/pending
        if (paths.parentinstance_is_basename_) {
            HPX_THROWS_IF(ec, bad_parameter,
                "thread_wait_time_counter_creator",
                "invalid counter instance parent name: " +
                    paths.parentinstancename_);
            return naming::invalid_gid;
        }

        typedef scheduling_policy_type spt;

        using HPX_STD_PLACEHOLDERS::_1;
        if (paths.instancename_ == "total" && paths.instanceindex_ == -1)
        {
            policies::maintain_queue_wait_times = true;

            // overall counter
            using performance_counters::detail::create_raw_counter;
            HPX_STD_FUNCTION<boost::int64_t()> f =
                HPX_STD_BIND(&spt::get_average_thread_wait_time, &scheduler_, -1);
            return create_raw_counter(info, f, ec);
        }
        else if (paths.instancename_ == "worker-thread" &&
            paths.instanceindex_ >= 0 &&
            std::size_t(paths.instanceindex_) < threads_.size())
        {
            policies::maintain_queue_wait_times = true;

            // specific counter
            using performance_counters::detail::create_raw_counter;
            HPX_STD_FUNCTION<boost::int64_t()> f =
                HPX_STD_BIND(&spt::get_average_thread_wait_time, &scheduler_,
                    static_cast<std::size_t>(paths.instanceindex_));
            return create_raw_counter(info, f, ec);
        }

        HPX_THROWS_IF(ec, bad_parameter, "thread_wait_time_counter_creator",
            "invalid counter instance name: " + paths.instancename_);
        return naming::invalid_gid;
    }

    // average pending task wait time
    template <typename SchedulingPolicy, typename NotificationPolicy>
    naming::gid_type threadmanager_impl<SchedulingPolicy, NotificationPolicy>::
        task_wait_time_counter_creator(
            performance_counters::counter_info const& info, error_code& ec)
    {
        // verify the validity of the counter instance name
        performance_counters::counter_path_elements paths;
        performance_counters::get_counter_path_elements(info.fullname_, paths, ec);
        if (ec) return naming::invalid_gid;

        // /threads{locality#%d/total}/wait-time/pending
        // /threads{locality#%d/worker-thread%d}/wait-time/pending
        if (paths.parentinstance_is_basename_) {
            HPX_THROWS_IF(ec, bad_parameter,
                "task_wait_time_counter_creator",
                "invalid counter instance parent name: " +
                    paths.parentinstancename_);
            return naming::invalid_gid;
        }

        typedef scheduling_policy_type spt;

        using HPX_STD_PLACEHOLDERS::_1;
        if (paths.instancename_ == "total" && paths.instanceindex_ == -1)
        {
            policies::maintain_queue_wait_times = true;

            // overall counter
            using performance_counters::detail::create_raw_counter;
            HPX_STD_FUNCTION<boost::int64_t()> f =
                HPX_STD_BIND(&spt::get_average_task_wait_time, &scheduler_, -1);
            return create_raw_counter(info, f, ec);
        }
        else if (paths.instancename_ == "worker-thread" &&
            paths.instanceindex_ >= 0 &&
            std::size_t(paths.instanceindex_) < threads_.size())
        {
            policies::maintain_queue_wait_times = true;

            // specific counter
            using performance_counters::detail::create_raw_counter;
            HPX_STD_FUNCTION<boost::int64_t()> f =
                HPX_STD_BIND(&spt::get_average_task_wait_time, &scheduler_,
                    static_cast<std::size_t>(paths.instanceindex_));
            return create_raw_counter(info, f, ec);
        }

        HPX_THROWS_IF(ec, bad_parameter, "task_wait_time_counter_creator",
            "invalid counter instance name: " + paths.instancename_);
        return naming::invalid_gid;
    }
#endif

    bool locality_allocator_counter_discoverer(
        performance_counters::counter_info const& info,
        HPX_STD_FUNCTION<performance_counters::discover_counter_func> const& f,
        performance_counters::discover_counters_mode mode, error_code& ec)
    {
        performance_counters::counter_info i = info;

        // compose the counter name templates
        performance_counters::counter_path_elements p;
        performance_counters::counter_status status =
            get_counter_path_elements(info.fullname_, p, ec);
        if (!status_is_valid(status)) return false;

        if (mode == performance_counters::discover_counters_minimal ||
            p.parentinstancename_.empty() || p.instancename_.empty())
        {
            if (p.parentinstancename_.empty())
            {
                p.parentinstancename_ = "locality#*";
                p.parentinstanceindex_ = -1;
            }

            if (p.instancename_.empty())
            {
                p.instancename_ = "total";
                p.instanceindex_ = -1;
            }

            status = get_counter_name(p, i.fullname_, ec);
            if (!status_is_valid(status) || !f(i, ec) || ec)
                return false;

            p.instancename_ = "allocator#*";
            p.instanceindex_ = -1;

            status = get_counter_name(p, i.fullname_, ec);
            if (!status_is_valid(status) || !f(i, ec) || ec)
                return false;
        }
        if (p.instancename_ == "total" && p.instanceindex_ == -1)
        {
            // overall counter
            status = get_counter_name(p, i.fullname_, ec);
            if (!status_is_valid(status) || !f(i, ec) || ec)
                return false;
        }
        else if (p.instancename_ == "allocator#*")
        {
            for (std::size_t t = 0; t < HPX_COROUTINE_NUM_ALL_HEAPS; ++t)
            {
                p.instancename_ = "allocator";
                p.instanceindex_ = static_cast<boost::int32_t>(t);
                status = get_counter_name(p, i.fullname_, ec);
                if (!status_is_valid(status) || !f(i, ec) || ec)
                    return false;
            }
        }
        else if (!f(i, ec) || ec) {
            return false;
        }

        if (&ec != &throws)
            ec = make_success_code();

        return true;
    }

    ///////////////////////////////////////////////////////////////////////////
    // idle rate counter creation function
    template <typename SchedulingPolicy, typename NotificationPolicy>
    naming::gid_type threadmanager_impl<SchedulingPolicy, NotificationPolicy>::
        idle_rate_counter_creator(
            performance_counters::counter_info const& info, error_code& ec)
    {
        // verify the validity of the counter instance name
        performance_counters::counter_path_elements paths;
        performance_counters::get_counter_path_elements(info.fullname_, paths, ec);
        if (ec) return naming::invalid_gid;

        // /threads{locality#%d/total}/idle-rate
        // /threads{locality#%d/worker-thread%d}/idle-rate
        if (paths.parentinstance_is_basename_) {
            HPX_THROWS_IF(ec, bad_parameter, "idle_rate_counter_creator",
                "invalid counter instance parent name: " +
                    paths.parentinstancename_);
            return naming::invalid_gid;
        }

        typedef threadmanager_impl ti;

        using HPX_STD_PLACEHOLDERS::_1;
        if (paths.instancename_ == "total" && paths.instanceindex_ == -1)
        {
            // overall counter
            using performance_counters::detail::create_raw_counter;
            HPX_STD_FUNCTION<boost::int64_t(bool)> f =
                 HPX_STD_BIND(&ti::avg_idle_rate, this, _1);
            return create_raw_counter(info, f, ec);
        }
        else if (paths.instancename_ == "worker-thread" &&
            paths.instanceindex_ >= 0 &&
            std::size_t(paths.instanceindex_) < threads_.size())
        {
            // specific counter
            using performance_counters::detail::create_raw_counter;
            HPX_STD_FUNCTION<boost::int64_t(bool)> f =
                HPX_STD_BIND(&ti::avg_idle_rate, this,
                    static_cast<std::size_t>(paths.instanceindex_), _1);
            return create_raw_counter(info, f, ec);
        }

        HPX_THROWS_IF(ec, bad_parameter, "idle_rate_counter_creator",
            "invalid counter instance name: " + paths.instancename_);
        return naming::invalid_gid;
    }

    ///////////////////////////////////////////////////////////////////////////
    naming::gid_type
    counter_creator(performance_counters::counter_info const& info,
        performance_counters::counter_path_elements const& paths,
        HPX_STD_FUNCTION<boost::int64_t(bool)> const& total_creator,
        HPX_STD_FUNCTION<boost::int64_t(bool)> const& individual_creator,
        char const* individual_name, std::size_t individual_count,
        error_code& ec)
    {
        if (paths.parentinstance_is_basename_) {
            HPX_THROWS_IF(ec, bad_parameter, "counter_creator",
                "invalid counter instance parent name: " +
                    paths.parentinstancename_);
            return naming::invalid_gid;
        }

        if (!total_creator.empty() &&
            paths.instancename_ == "total" && paths.instanceindex_ == -1)
        {
            // overall counter
            using performance_counters::detail::create_raw_counter;
            return create_raw_counter(info, total_creator, ec);
        }
        else if (!individual_creator.empty() &&
            paths.instancename_ == individual_name &&
            paths.instanceindex_ >= 0 &&
            std::size_t(paths.instanceindex_) < individual_count)
        {
            // specific counter
            using performance_counters::detail::create_raw_counter;
            return create_raw_counter(info, individual_creator, ec);
        }

        HPX_THROWS_IF(ec, bad_parameter, "counter_creator",
            "invalid counter instance name: " + paths.instancename_);
        return naming::invalid_gid;
    }

    ///////////////////////////////////////////////////////////////////////////
    // thread counts counter creation function
    template <typename SchedulingPolicy, typename NotificationPolicy>
    naming::gid_type threadmanager_impl<SchedulingPolicy, NotificationPolicy>::
        thread_counts_counter_creator(
            performance_counters::counter_info const& info, error_code& ec)
    {
        // verify the validity of the counter instance name
        performance_counters::counter_path_elements paths;
        performance_counters::get_counter_path_elements(info.fullname_, paths, ec);
        if (ec) return naming::invalid_gid;

        struct creator_data
        {
            char const* const countername;
            HPX_STD_FUNCTION<boost::int64_t(bool)> total_func;
            HPX_STD_FUNCTION<boost::int64_t(bool)> individual_func;
            char const* const individual_name;
            std::size_t individual_count;
        };

        typedef scheduling_policy_type spt;
        typedef threadmanager_impl ti;

        using HPX_STD_PLACEHOLDERS::_1;

        std::size_t shepherd_count = threads_.size();
        creator_data data[] =
        {
            // /threads{locality#%d/total}/count/cumulative
            // /threads{locality#%d/worker-thread%d}/count/cumulative
            { "count/cumulative",
              HPX_STD_BIND(&ti::get_executed_threads, this, -1, _1),
              HPX_STD_BIND(&ti::get_executed_threads, this,
                  static_cast<std::size_t>(paths.instanceindex_), _1),
              "worker-thread", shepherd_count
            },
            // /threads{locality#%d/total}/count/instantaneous/all
            // /threads{locality#%d/worker-thread%d}/count/instantaneous/all
            { "count/instantaneous/all",
              HPX_STD_BIND(&spt::get_thread_count, &scheduler_, unknown,
                  thread_priority_default, std::size_t(-1), _1),
              HPX_STD_BIND(&spt::get_thread_count, &scheduler_, unknown,
                  thread_priority_default,
                  static_cast<std::size_t>(paths.instanceindex_), _1),
              "worker-thread", shepherd_count
            },
            // /threads{locality#%d/total}/count/instantaneous/active
            // /threads{locality#%d/worker-thread%d}/count/instantaneous/active
            { "count/instantaneous/active",
              HPX_STD_BIND(&spt::get_thread_count, &scheduler_, active,
                  thread_priority_default, std::size_t(-1), _1),
              HPX_STD_BIND(&spt::get_thread_count, &scheduler_, active,
                  thread_priority_default,
                  static_cast<std::size_t>(paths.instanceindex_), _1),
              "worker-thread", shepherd_count
            },
            // /threads{locality#%d/total}/count/instantaneous/pending
            // /threads{locality#%d/worker-thread%d}/count/instantaneous/pending
            { "count/instantaneous/pending",
              HPX_STD_BIND(&spt::get_thread_count, &scheduler_, pending,
                  thread_priority_default, std::size_t(-1), _1),
              HPX_STD_BIND(&spt::get_thread_count, &scheduler_, pending,
                  thread_priority_default,
                  static_cast<std::size_t>(paths.instanceindex_), _1),
              "worker-thread", shepherd_count
            },
            // /threads{locality#%d/total}/count/instantaneous/suspended
            // /threads{locality#%d/worker-thread%d}/count/instantaneous/suspended
            { "count/instantaneous/suspended",
              HPX_STD_BIND(&spt::get_thread_count, &scheduler_, suspended,
                  thread_priority_default, std::size_t(-1), _1),
              HPX_STD_BIND(&spt::get_thread_count, &scheduler_, suspended,
                  thread_priority_default,
                  static_cast<std::size_t>(paths.instanceindex_), _1),
              "worker-thread", shepherd_count
            },
            // /threads(locality#%d/total}/count/instantaneous/terminated
            // /threads(locality#%d/worker-thread%d}/count/instantaneous/terminated
            { "count/instantaneous/terminated",
              HPX_STD_BIND(&spt::get_thread_count, &scheduler_, terminated,
                  thread_priority_default, std::size_t(-1), _1),
              HPX_STD_BIND(&spt::get_thread_count, &scheduler_, terminated,
                  thread_priority_default,
                  static_cast<std::size_t>(paths.instanceindex_), _1),
              "worker-thread", shepherd_count
            },
            // /threads{locality#%d/total}/count/instantaneous/staged
            // /threads{locality#%d/worker-thread%d}/count/instantaneous/staged
            { "count/instantaneous/staged",
              HPX_STD_BIND(&spt::get_thread_count, &scheduler_, staged,
                  thread_priority_default, std::size_t(-1), _1),
              HPX_STD_BIND(&spt::get_thread_count, &scheduler_, staged,
                  thread_priority_default,
                  static_cast<std::size_t>(paths.instanceindex_), _1),
              "worker-thread", shepherd_count
            },
            // /threads{locality#%d/total}/count/stack-recycles
            { "count/stack-recycles",
              HPX_STD_BIND(&coroutine_type::impl_type::get_stack_recycle_count, _1),
              HPX_STD_FUNCTION<boost::uint64_t(bool)>(), "", 0
            },
#if !defined(BOOST_WINDOWS) && !defined(HPX_COROUTINE_USE_GENERIC_CONTEXT)
            // /threads{locality#%d/total}/count/stack-unbinds
            { "count/stack-unbinds",
              HPX_STD_BIND(&coroutine_type::impl_type::get_stack_unbind_count, _1),
              HPX_STD_FUNCTION<boost::uint64_t(bool)>(), "", 0
            },
#endif
            // /threads{locality#%d/total}/count/objects
            // /threads{locality#%d/allocator%d}/count/objects
            { "count/objects",
              &coroutine_type::impl_type::get_allocation_count_all,
              HPX_STD_BIND(&coroutine_type::impl_type::get_allocation_count,
                  static_cast<std::size_t>(paths.instanceindex_), _1),
              "allocator", HPX_COROUTINE_NUM_ALL_HEAPS
            },
            // /threads{locality#%d/total}/count/stolen
            // /threads{locality#%d/worker-thread%d}/count/stolen
            { "count/stolen",
              HPX_STD_BIND(&spt::get_num_stolen_threads, &scheduler_,
                  std::size_t(-1), _1),
              HPX_STD_BIND(&spt::get_num_stolen_threads, &scheduler_,
                  static_cast<std::size_t>(paths.instanceindex_), _1),
              "worker-thread", shepherd_count
            },
        };
        std::size_t const data_size = sizeof(data)/sizeof(data[0]);

        for (creator_data const* d = data; d < &d[data_size]; ++d)
        {
            if (paths.countername_ == d->countername)
            {
                return counter_creator(info, paths, d->total_func,
                    d->individual_func, d->individual_name,
                    d->individual_count, ec);
            }
        }

        HPX_THROWS_IF(ec, bad_parameter, "thread_counts_counter_creator",
            "invalid counter instance name: " + paths.instancename_);
        return naming::invalid_gid;
    }

    ///////////////////////////////////////////////////////////////////////////
    template <typename SchedulingPolicy, typename NotificationPolicy>
    void threadmanager_impl<SchedulingPolicy, NotificationPolicy>::
        register_counter_types()
    {
        typedef threadmanager_impl ti;
        HPX_STD_FUNCTION<performance_counters::create_counter_func> counts_creator(
            boost::bind(&ti::thread_counts_counter_creator, this, _1, _2));

        performance_counters::generic_counter_type_data counter_types[] =
        {
            // length of thread queue(s)
            { "/threadqueue/length", performance_counters::counter_raw,
              "returns the current queue length for the referenced queue",
              HPX_PERFORMANCE_COUNTER_V1,
              boost::bind(&ti::queue_length_counter_creator, this, _1, _2),
              &performance_counters::locality_thread_counter_discoverer,
              ""
            },
#if HPX_THREAD_MAINTAIN_QUEUE_WAITTIME
            // average thread wait time for queue(s)
            { "/threads/wait-time/pending", performance_counters::counter_raw,
              "returns the average wait time of pending threads for the referenced queue",
              HPX_PERFORMANCE_COUNTER_V1,
              boost::bind(&ti::thread_wait_time_counter_creator, this, _1, _2),
              &performance_counters::locality_thread_counter_discoverer,
              "ns"
            },
            // average task wait time for queue(s)
            { "/threads/wait-time/staged", performance_counters::counter_raw,
              "returns the average wait time of staged threads (task descriptions) "
              "for the referenced queue",
              HPX_PERFORMANCE_COUNTER_V1,
              boost::bind(&ti::task_wait_time_counter_creator, this, _1, _2),
              &performance_counters::locality_thread_counter_discoverer,
              "ns"
            },
#endif
            // idle rate
            { "/threads/idle-rate", performance_counters::counter_raw,
              "returns the idle rate for the referenced object [0.1%]",
              HPX_PERFORMANCE_COUNTER_V1,
              boost::bind(&ti::idle_rate_counter_creator, this, _1, _2),
              &performance_counters::locality_thread_counter_discoverer,
              "0.1%"
            },
            // thread counts
            { "/threads/count/cumulative", performance_counters::counter_raw,
              "returns the overall number of executed (retired) HPX-threads for "
              "the referenced locality", HPX_PERFORMANCE_COUNTER_V1, counts_creator,
              &performance_counters::locality_thread_counter_discoverer,
              ""
            },
            { "/threads/count/instantaneous/all", performance_counters::counter_raw,
              "returns the overall current number of HPX-threads instantiated at the "
              "referenced locality", HPX_PERFORMANCE_COUNTER_V1, counts_creator,
              &performance_counters::locality_thread_counter_discoverer,
              ""
            },
            { "/threads/count/instantaneous/active", performance_counters::counter_raw,
              "returns the current number of active HPX-threads at the referenced locality",
              HPX_PERFORMANCE_COUNTER_V1, counts_creator,
              &performance_counters::locality_thread_counter_discoverer,
              ""
            },
            { "/threads/count/instantaneous/pending", performance_counters::counter_raw,
              "returns the current number of pending HPX-threads at the referenced locality",
              HPX_PERFORMANCE_COUNTER_V1, counts_creator,
              &performance_counters::locality_thread_counter_discoverer,
              ""
            },
            { "/threads/count/instantaneous/suspended", performance_counters::counter_raw,
              "returns the current number of suspended HPX-threads at the referenced locality",
              HPX_PERFORMANCE_COUNTER_V1, counts_creator,
              &performance_counters::locality_thread_counter_discoverer,
              ""
            },
            { "/threads/count/instantaneous/terminated", performance_counters::counter_raw,
              "returns the current number of terminated HPX-threads at the referenced locality",
              HPX_PERFORMANCE_COUNTER_V1, counts_creator,
              &performance_counters::locality_thread_counter_discoverer,
              ""
            },
            { "/threads/count/instantaneous/staged", performance_counters::counter_raw,
              "returns the current number of staged HPX-threads (task descriptions) "
              "at the referenced locality",
              HPX_PERFORMANCE_COUNTER_V1, counts_creator,
              &performance_counters::locality_thread_counter_discoverer,
              ""
            },
            { "/threads/count/stack-recycles", performance_counters::counter_raw,
              "returns the total number of HPX-thread recycling operations performed "
              "for the referenced locality", HPX_PERFORMANCE_COUNTER_V1,
              counts_creator, &performance_counters::locality_counter_discoverer,
              ""
            },
#if !defined(BOOST_WINDOWS) && !defined(HPX_COROUTINE_USE_GENERIC_CONTEXT)
            { "/threads/count/stack-unbinds", performance_counters::counter_raw,
              "returns the total number of HPX-thread unbind (madvise) operations "
              "performed for the referenced locality", HPX_PERFORMANCE_COUNTER_V1,
              counts_creator, &performance_counters::locality_counter_discoverer,
              ""
            },
#endif
            { "/threads/count/objects", performance_counters::counter_raw,
              "returns the overall number of created HPX-threads objects for "
              "the referenced locality", HPX_PERFORMANCE_COUNTER_V1,
              counts_creator,
              &locality_allocator_counter_discoverer,
              ""
            },
            { "/threads/count/stolen", performance_counters::counter_raw,
              "returns the overall number of HPX-threads stolen from neighboring"
              "schedulers for the referenced locality", HPX_PERFORMANCE_COUNTER_V1,
              counts_creator,
              &performance_counters::locality_thread_counter_discoverer,
              ""
            },
        };
        performance_counters::install_counter_types(
            counter_types, sizeof(counter_types)/sizeof(counter_types[0]));
    }

    ///////////////////////////////////////////////////////////////////////////
    template <typename SchedulingPolicy, typename NotificationPolicy>
    void threadmanager_impl<SchedulingPolicy, NotificationPolicy>::
        tfunc_impl(std::size_t num_thread)
    {
        manage_active_thread_count count(thread_count_);

<<<<<<< HEAD
        // set affinity on Linux systems or when using HWLOC
        topology const& topology_ = get_topology();
        std::size_t mask = get_pu_mask(topology_, num_thread);

        LTM_(info) << "tfunc(" << num_thread
            << "): will run on one processing unit within this mask: "
            << std::hex << "0x" << mask;

        error_code ec(lightweight);
        topology_.set_thread_affinity_mask(mask, ec);
        if (ec) {
            LTM_(warning) << "run: setting thread affinity on OS thread "
                << num_thread << " failed with: " << ec.get_message();
        }
=======
        boost::int64_t idle_loop_count = 0;
        boost::int64_t busy_loop_count = 0;
>>>>>>> 5486d2db

        // run the work queue
        hpx::util::coroutines::prepare_main_thread main_thread;

<<<<<<< HEAD
        // run main scheduling loop until terminated
        detail::scheduling_loop(num_thread, scheduler_, state_,
            executed_threads_[num_thread], tfunc_times[num_thread],
            exec_times[num_thread]);
=======
        boost::int64_t& executed_threads = executed_threads_[num_thread];
        boost::uint64_t& tfunc_time = tfunc_times[num_thread];
        boost::uint64_t& exec_time = exec_times[num_thread];
        boost::uint64_t overall_timestamp = util::hardware::timestamp();

        start_periodic_maintenance<SchedulingPolicy>(
            typename SchedulingPolicy::has_periodic_maintenance());

        util::apex_wrapper apex("hpx-thread-scheduler-loop");
        while (true) {
            // Get the next PX thread from the queue
            thread_data* thrd = NULL;
            if (scheduler_.get_next_thread(num_thread,
                    state_.load() == running, idle_loop_count, thrd))
            {
                idle_loop_count = 0;
                ++busy_loop_count;

                // Only pending PX threads will be executed.
                // Any non-pending PX threads are leftovers from a set_state()
                // call for a previously pending PX thread (see comments above).
                thread_state state = thrd->get_state();
                thread_state_enum state_val = state;

                write_old_state_log(num_thread, thrd, state_val);

                if (pending == state_val) {
                    // switch the state of the thread to active and back to
                    // what the thread reports as its return value

                    {
                        // tries to set state to active (only if state is still
                        // the same as 'state')
                        switch_status thrd_stat (thrd, state);
                        if (thrd_stat.valid() && thrd_stat.get_previous() == pending) {
                            // thread returns new required state
                            // store the returned state in the thread
                            {
#if defined(HPX_USE_ITTNOTIFY)
                                util::itt::caller_context cctx(ctx);
                                util::itt::undo_frame_context undoframe(fctx);
                                util::itt::task task(domain, thrd->get_description());
#endif

                                // Record time elapsed in thread changing state
                                // and add to aggregate execution time.
                                boost::uint64_t timestamp = util::hardware::timestamp();
                                thrd_stat = (*thrd)();
                                exec_time += util::hardware::timestamp() - timestamp;
                            }

                            tfunc_time = util::hardware::timestamp() - overall_timestamp;
                            ++executed_threads;
                        }
                        else {
                            // some other worker-thread got in between and started
                            // executing this PX-thread, we just continue with
                            // the next one
                            thrd_stat.disable_restore();
                            write_new_state_log_warning(
                                num_thread, thrd, state_val, "no execution");
                            continue;
                        }

                        // store and retrieve the new state in the thread
                        if (!thrd_stat.store_state(state)) {
                            // some other worker-thread got in between and changed
                            // the state of this thread, we just continue with
                            // the next one
                            write_new_state_log_warning(
                                num_thread, thrd, state_val, "no state change");
                            continue;
                        }
                        state_val = state;

                        // any exception thrown from the thread will reset its
                        // state at this point
                    }

                    write_new_state_log_debug(num_thread, thrd, state_val, "normal");

                    // Re-add this work item to our list of work items if the HPX
                    // thread should be re-scheduled. If the HPX thread is suspended
                    // now we just keep it in the map of threads.
                    if (state_val == pending) {
                        // schedule other work
                        scheduler_.wait_or_add_new(num_thread,
                            state_.load() == running, idle_loop_count);

                        // schedule this thread again, make sure it ends up at
                        // the end of the queue
                        // REVIEW: Passing a specific target thread may mess
                        //         with the round robin queuing.
                        scheduler_.schedule_thread_last(thrd, num_thread);
                        do_some_work(num_thread);
                    }
                }
                else if (active == state_val) {
                    LTM_(warning) << "tfunc(" << num_thread << "): "
                        "thread(" << thrd->get_thread_id() << "), "
                        "description(" << thrd->get_description() << "), "
                        "rescheduling";

                    // re-schedule thread, if it is still marked as active
                    // this might happen, if some thread has been added to the
                    // scheduler queue already but the state has not been reset
                    // yet
                    // REVIEW: Passing a specific target thread may screw
                    // with the round robin queuing.
                    scheduler_.schedule_thread(thrd, num_thread);
                }

                // Remove the mapping from thread_map_ if HPX thread is depleted
                // or terminated, this will delete the HPX thread as all
                // references go out of scope.
                // REVIEW: what has to be done with depleted HPX threads?
                if (state_val == depleted || state_val == terminated)
                    scheduler_.destroy_thread(thrd, busy_loop_count);

                tfunc_time = util::hardware::timestamp() - overall_timestamp;
                // If we idle for some time, yield control to the OS scheduler
                // so other threads (like for example the parcelpool threads)
                // may be scheduled
            }

            // if nothing else has to be done either wait or terminate
            else {
                // create new threads from task descriptions, if available
                if (scheduler_.wait_or_add_new(num_thread,
                        state_.load() == running, idle_loop_count))
                {
                    // if we need to terminate, unregister the counter first
                    count.exit();
                    break;
                }

                if (0 == num_thread) {
                    // do background work in parcel layer
                    hpx::parcelset::flush_buffers();
                }
            }

            // Clean up all terminated threads for all thread queues once in a
            // while.
            if (busy_loop_count > HPX_BUSY_LOOP_COUNT_MAX) {
                // do background work in the scheduler
                busy_loop_count = 0;
                scheduler_.cleanup_terminated(true);
            }
        }

        // after tfunc loop broke, record total time elapsed
        tfunc_time = util::hardware::timestamp() - overall_timestamp;
>>>>>>> 5486d2db

#if HPX_DEBUG != 0
        // the OS thread is allowed to exit only if no more HPX threads exist
        BOOST_ASSERT(!scheduler_.get_thread_count(
            unknown, thread_priority_default, num_thread));
#endif
    }

    ///////////////////////////////////////////////////////////////////////////
    template <typename SchedulingPolicy, typename NotificationPolicy>
    bool threadmanager_impl<SchedulingPolicy, NotificationPolicy>::
        run(std::size_t num_threads)
    {
<<<<<<< HEAD
=======
        LTM_(info) << "run: " << threads::hardware_concurrency()
                   << " number of cores available";
>>>>>>> 5486d2db
        LTM_(info) << "run: creating " << num_threads << " OS thread(s)";

        if (0 == num_threads) {
            HPX_THROW_EXCEPTION(bad_parameter,
                "threadmanager_impl::run", "number of threads is zero");
        }

        mutex_type::scoped_lock lk(mtx_);
        if (!threads_.empty() || (state_.load() == running))
            return true;    // do nothing if already running

        LTM_(info) << "run: running timer pool";
        timer_pool_.run(false);

        executed_threads_.resize(num_threads);
        tfunc_times.resize(num_threads);
        exec_times.resize(num_threads);

        try {
            // run threads and wait for initialization to complete
            BOOST_ASSERT (NULL == startup_);
            startup_ = new boost::barrier(static_cast<unsigned>(num_threads+1));

            state_.store(running);

            topology const& topology_ = get_topology();

            std::size_t thread_num = num_threads;
            while (thread_num-- != 0) {
                threads::mask_cref_type mask = get_pu_mask(topology_, thread_num);

                LTM_(info) << "run: create OS thread " << thread_num
                    << ": will run on one processing unit within this mask: "
                    << std::hex << "0x" << mask;

                // create a new thread
                threads_.push_back(new boost::thread(boost::bind(
                    &threadmanager_impl::tfunc, this, thread_num, boost::ref(topology_))));

                // set the new threads affinity (on Windows systems)
                error_code ec(lightweight);
                topology_.set_thread_affinity_mask(threads_.back(), mask, ec);
                if (ec)
                {
                    LTM_(warning) << "run: setting thread affinity on OS "
                                     "thread " << thread_num << " failed with: "
                                  << ec.get_message();
                }
            }

            // start timer pool as well
            timer_pool_.run(false);

            // the main thread needs to have a unique thread_num
            init_tss(thread_num, scheduler_.numa_sensitive());
            startup_->wait();
        }
        catch (std::exception const& e) {
            LTM_(always) << "run: failed with: " << e.what();

            // trigger the barrier
            while (num_threads-- != 0 && !startup_->wait())
                ;

            stop();
            threads_.clear();

            return false;
        }

        LTM_(info) << "run: running";
        return true;
    }

    template <typename SchedulingPolicy, typename NotificationPolicy>
    void threadmanager_impl<SchedulingPolicy, NotificationPolicy>::
        stop (bool blocking)
    {
        LTM_(info) << "stop: blocking(" << std::boolalpha << blocking << ")";

        deinit_tss();

        mutex_type::scoped_lock l(mtx_);
        if (!threads_.empty()) {
            if (state_.load() == running) {
                state_.store(stopping);
                do_some_work();         // make sure we're not waiting
            }

            if (blocking) {
                for (std::size_t i = 0; i < threads_.size(); ++i)
                {
                    // make sure no OS thread is waiting
                    LTM_(info) << "stop: notify_all";
                    do_some_work();

                    LTM_(info) << "stop(" << i << "): join";

                    // unlock the lock while joining
                    util::unlock_the_lock<mutex_type::scoped_lock> ul(l);
                    threads_[i].join();
                }
                threads_.clear();

                LTM_(info) << "stop: stopping timer pool";
                timer_pool_.stop();             // stop timer pool as well
                if (blocking) {
                    timer_pool_.join();
                    timer_pool_.clear();
                }
            }
        }
        delete startup_;
        startup_ = NULL;
    }

    template <typename SchedulingPolicy, typename NotificationPolicy>
    boost::int64_t threadmanager_impl<SchedulingPolicy, NotificationPolicy>::
        get_executed_threads(std::size_t num, bool reset)
    {
        boost::int64_t result = 0;
        if (num != std::size_t(-1)) {
            result = executed_threads_[num];
            if (reset)
                executed_threads_[num] = 0;
            return result;
        }

        result = std::accumulate(executed_threads_.begin(),
            executed_threads_.end(), 0LL);
        if (reset)
            std::fill(executed_threads_.begin(), executed_threads_.end(), 0LL);
        return result;
    }

    ///////////////////////////////////////////////////////////////////////////
    template <typename SchedulingPolicy, typename NotificationPolicy>
    boost::int64_t threadmanager_impl<SchedulingPolicy, NotificationPolicy>::
        avg_idle_rate(bool reset)
    {
        double const exec_total =
            std::accumulate(exec_times.begin(), exec_times.end(), 0.);
        double const tfunc_total =
            std::accumulate(tfunc_times.begin(), tfunc_times.end(), 0.);

        if (reset) {
            std::fill(exec_times.begin(), exec_times.end(), 0);
            std::fill(tfunc_times.begin(), tfunc_times.end(), 0);
        }

        if (std::abs(tfunc_total) < 1e-16)   // avoid division by zero
            return 1000LL;

        double const percent = 1. - (exec_total / tfunc_total);
        return boost::int64_t(1000. * percent);    // 0.1 percent
    }

    template <typename SchedulingPolicy, typename NotificationPolicy>
    boost::int64_t threadmanager_impl<SchedulingPolicy, NotificationPolicy>::
        avg_idle_rate(std::size_t num_thread, bool reset)
    {
        double const exec_time = static_cast<double>(exec_times[num_thread]);
        double const tfunc_time = static_cast<double>(tfunc_times[num_thread]);
        double const percent = (tfunc_time != 0.) ? 1. - (exec_time / tfunc_time) : 1.; //-V550

        if (reset) {
            exec_times[num_thread] = 0;
            tfunc_times[num_thread] = 0;
        }

        return boost::int64_t(1000. * percent);   // 0.1 percent
    }
<<<<<<< HEAD
=======

    ///////////////////////////////////////////////////////////////////////////
    template <typename SchedulingPolicy, typename NotificationPolicy>
    template <typename C>
    void threadmanager_impl<SchedulingPolicy, NotificationPolicy>::
        start_periodic_maintenance(boost::mpl::true_)
    {
        scheduler_.periodic_maintenance(state_.load() == running);

        boost::posix_time::milliseconds expire(SchedulingPolicy::value);

        // create timer firing in correspondence with given time
        boost::asio::deadline_timer t (timer_pool_.get_io_service(), expire);

        void (threadmanager_impl::*handler)(boost::mpl::true_)
            = &threadmanager_impl::periodic_maintenance_handler<SchedulingPolicy>;

        t.async_wait(boost::bind(handler, this, boost::mpl::true_()));
    }

    template <typename SchedulingPolicy, typename NotificationPolicy>
    template <typename C>
    void threadmanager_impl<SchedulingPolicy, NotificationPolicy>::
        periodic_maintenance_handler(boost::mpl::true_)
    {
        scheduler_.periodic_maintenance(state_.load() == running);

        if(state_.load() == running)
        {
            boost::posix_time::milliseconds expire(SchedulingPolicy::value);

            // create timer firing in correspondence with given time
            boost::asio::deadline_timer t (timer_pool_.get_io_service(), expire);

            void (threadmanager_impl::*handler)(boost::mpl::true_)
                = &threadmanager_impl::periodic_maintenance_handler<SchedulingPolicy>;

            t.async_wait(boost::bind(handler, this, boost::mpl::true_()));
        }
    }
>>>>>>> 5486d2db
}}

///////////////////////////////////////////////////////////////////////////////
/// explicit template instantiation for the thread manager of our choice
#include <hpx/runtime/threads/policies/callback_notifier.hpp>

#if defined(HPX_GLOBAL_SCHEDULER)
#include <hpx/runtime/threads/policies/global_queue_scheduler.hpp>

template class HPX_EXPORT hpx::threads::threadmanager_impl<
    hpx::threads::policies::global_queue_scheduler,
    hpx::threads::policies::callback_notifier>;
#endif

#if defined(HPX_LOCAL_SCHEDULER)
#include <hpx/runtime/threads/policies/local_queue_scheduler.hpp>

template class HPX_EXPORT hpx::threads::threadmanager_impl<
    hpx::threads::policies::local_queue_scheduler<>,
    hpx::threads::policies::callback_notifier>;
#endif

#if defined(HPX_ABP_SCHEDULER)
#include <hpx/runtime/threads/policies/abp_queue_scheduler.hpp>

template class HPX_EXPORT hpx::threads::threadmanager_impl<
    hpx::threads::policies::abp_queue_scheduler,
    hpx::threads::policies::callback_notifier>;
#endif

#if defined(HPX_ABP_PRIORITY_SCHEDULER)
#include <hpx/runtime/threads/policies/abp_priority_queue_scheduler.hpp>

template class HPX_EXPORT hpx::threads::threadmanager_impl<
    hpx::threads::policies::abp_priority_queue_scheduler,
    hpx::threads::policies::callback_notifier>;
#endif

#include <hpx/runtime/threads/policies/local_priority_queue_scheduler.hpp>

template class HPX_EXPORT hpx::threads::threadmanager_impl<
    hpx::threads::policies::local_priority_queue_scheduler,
    hpx::threads::policies::callback_notifier>;

#if defined(HPX_HIERARCHY_SCHEDULER)
#include <hpx/runtime/threads/policies/hierarchy_scheduler.hpp>

template class HPX_EXPORT hpx::threads::threadmanager_impl<
    hpx::threads::policies::hierarchy_scheduler,
    hpx::threads::policies::callback_notifier>;
#endif

#if defined(HPX_PERIODIC_PRIORITY_SCHEDULER)
#include <hpx/runtime/threads/policies/periodic_priority_scheduler.hpp>

template class HPX_EXPORT hpx::threads::threadmanager_impl<
    hpx::threads::policies::local_periodic_priority_scheduler,
    hpx::threads::policies::callback_notifier>;
#endif
<|MERGE_RESOLUTION|>--- conflicted
+++ resolved
@@ -545,107 +545,6 @@
     }
 
     ///////////////////////////////////////////////////////////////////////////
-<<<<<<< HEAD
-=======
-    /// This thread function is used by the at_timer thread below to trigger
-    /// the required action.
-    template <typename SchedulingPolicy, typename NotificationPolicy>
-    thread_state_enum threadmanager_impl<SchedulingPolicy, NotificationPolicy>::
-        wake_timer_thread(thread_id_type id,
-            thread_state_enum newstate, thread_state_ex_enum newstate_ex,
-            thread_priority priority, thread_id_type timer_id,
-            boost::shared_ptr<boost::atomic<bool> > triggered)
-    {
-        if (HPX_UNLIKELY(!id)) {
-            HPX_THROW_EXCEPTION(null_thread_id,
-                "threadmanager_impl::wake_timer_thread",
-                "NULL thread id encountered (id)");
-            return terminated;
-        }
-        if (HPX_UNLIKELY(!timer_id)) {
-            HPX_THROW_EXCEPTION(null_thread_id,
-                "threadmanager_impl::wake_timer_thread",
-                "NULL thread id encountered (timer_id)");
-            return terminated;
-        }
-
-        // handle priority, restore original priority of thread, if needed
-        if (priority == thread_priority_default)
-        {
-            // we know that the id is actually the pointer to the thread
-            thread_data* thrd = reinterpret_cast<thread_data*>(id);
-            priority = thrd->get_priority();
-        }
-        BOOST_ASSERT(priority != thread_priority_default);
-
-        bool oldvalue = false;
-        if (triggered->compare_exchange_strong(oldvalue, true)) //-V601
-        {
-            // timer has not been canceled yet, trigger the requested set_state
-            set_state(id, newstate, newstate_ex, priority);
-        }
-
-        // then re-activate the thread holding the deadline_timer
-        // REVIEW: Why do we ignore errors here?
-        error_code ec(lightweight);    // do not throw
-        set_state(timer_id, pending, wait_timeout, priority, ec);
-        return terminated;
-    }
-
-    /// This thread function initiates the required set_state action (on
-    /// behalf of one of the threadmanager_impl#set_state functions).
-    template <typename SchedulingPolicy, typename NotificationPolicy>
-    template <typename TimeType>
-    thread_state_enum threadmanager_impl<SchedulingPolicy, NotificationPolicy>::
-        at_timer(TimeType const& expire, thread_id_type id,
-            thread_state_enum newstate, thread_state_ex_enum newstate_ex,
-            thread_priority priority)
-    {
-        if (HPX_UNLIKELY(!id)) {
-            HPX_THROW_EXCEPTION(null_thread_id,
-                "threadmanager_impl::at_timer", "NULL thread id encountered");
-            return terminated;
-        }
-
-        // create a new thread in suspended state, which will execute the
-        // requested set_state when timer fires and will re-awaken this thread,
-        // allowing the deadline_timer to go out of scope gracefully
-        thread_self& self = get_self();
-        thread_id_type self_id = self.get_thread_id();
-
-        boost::shared_ptr<boost::atomic<bool> > triggered(
-            boost::make_shared<boost::atomic<bool> >(false));
-
-        thread_init_data data(
-            boost::bind(&threadmanager_impl::wake_timer_thread, this, id,
-                newstate, newstate_ex, priority, self_id, triggered),
-            "wake_timer", 0, thread_priority_critical);
-        thread_id_type wake_id = register_thread(data, suspended, true);
-
-        // create timer firing in correspondence with given time
-        boost::asio::deadline_timer t (timer_pool_.get_io_service(), expire);
-
-        // let the timer invoke the set_state on the new (suspended) thread
-        t.async_wait(boost::bind(&threadmanager_impl::set_state, this, wake_id,
-            pending, wait_timeout, thread_priority_critical, boost::ref(throws)));
-
-        // this waits for the thread to be reactivated when the timer fired
-        // if it returns signaled the timer has been canceled, otherwise
-        // the timer fired and the wake_timer_thread above has been executed
-        bool oldvalue = false;
-        thread_state_ex_enum statex = self.yield(suspended);
-
-        if (wait_timeout != statex &&
-            triggered->compare_exchange_strong(oldvalue, true)) //-V601
-        {
-            // wake_timer_thread has not been executed yet, cancel timer
-            t.cancel();
-        }
-
-        return terminated;
-    }
-
->>>>>>> 5486d2db
     /// Set a timer to set the state of the given \a thread to the given
     /// new value after it expired (at the given time)
     template <typename SchedulingPolicy, typename NotificationPolicy>
@@ -654,29 +553,8 @@
             thread_state_enum newstate, thread_state_ex_enum newstate_ex,
             thread_priority priority, error_code& ec)
     {
-<<<<<<< HEAD
         return detail::set_thread_state_timed(scheduler_, expire_at, id,
             newstate, newstate_ex, priority, get_worker_thread_num(), ec);
-=======
-        if (HPX_UNLIKELY(!id)) {
-            HPX_THROWS_IF(ec, null_thread_id,
-                "threadmanager_impl::set_state",
-                "NULL thread id encountered");
-            return 0;
-        }
-
-        // this creates a new thread which creates the timer and handles the
-        // requested actions
-        thread_state_enum (threadmanager_impl::*f)(time_type const&,
-                thread_id_type, thread_state_enum, thread_state_ex_enum,
-                thread_priority)
-            = &threadmanager_impl::template at_timer<time_type>;
-
-        thread_init_data data(
-            boost::bind(f, this, expire_at, id, newstate, newstate_ex, priority),
-            "at_timer (expire at)", 0, thread_priority_critical);
-        return register_thread(data, pending, true, ec);
->>>>>>> 5486d2db
     }
 
     /// Set a timer to set the state of the given \a thread to the given
@@ -687,89 +565,10 @@
             thread_state_enum newstate, thread_state_ex_enum newstate_ex,
             thread_priority priority, error_code& ec)
     {
-<<<<<<< HEAD
         return detail::set_thread_state_timed(scheduler_, from_now, id,
             newstate, newstate_ex, priority, get_worker_thread_num(), ec);
     }
 
-=======
-        if (HPX_UNLIKELY(!id)) {
-            HPX_THROWS_IF(ec, null_thread_id,
-                "threadmanager_impl::set_state",
-                "NULL thread id encountered");
-            return 0;
-        }
-
-        // this creates a new thread which creates the timer and handles the
-        // requested actions
-        thread_state_enum (threadmanager_impl::*f)(duration_type const&,
-                thread_id_type, thread_state_enum, thread_state_ex_enum,
-                thread_priority)
-            = &threadmanager_impl::template at_timer<duration_type>;
-
-        thread_init_data data(
-            boost::bind(f, this, from_now, id, newstate, newstate_ex, priority),
-            "at_timer (from now)", 0, thread_priority_critical);
-        return register_thread(data, pending, true, ec);
-    }
-
-    // helper class for switching thread state in and out during execution
-    class switch_status
-    {
-    public:
-        switch_status (thread_data* t, thread_state prev_state)
-          : thread_(t), prev_state_(prev_state),
-            need_restore_state_(t->set_state_tagged(active, prev_state_, orig_state_))
-        {}
-
-        ~switch_status ()
-        {
-            if (need_restore_state_)
-                store_state(prev_state_);
-        }
-
-        bool valid() const { return need_restore_state_; }
-
-        // allow to change the state the thread will be switched to after
-        // execution
-        thread_state operator=(thread_state_enum new_state)
-        {
-            return prev_state_ = thread_state(new_state, prev_state_.get_tag() + 1);
-        }
-
-        // Get the state this thread was in before execution (usually pending),
-        // this helps making sure no other worker-thread is started to execute this
-        // PX-thread in the meantime.
-        thread_state get_previous() const
-        {
-            return prev_state_;
-        }
-
-        // This restores the previous state, while making sure that the
-        // original state has not been changed since we started executing this
-        // thread. The function returns true if the state has been set, false
-        // otherwise.
-        bool store_state(thread_state& newstate)
-        {
-            disable_restore();
-            if (thread_->restore_state(prev_state_, orig_state_)) {
-                newstate = prev_state_;
-                return true;
-            }
-            return false;
-        }
-
-        // disable default handling in destructor
-        void disable_restore() { need_restore_state_ = false; }
-
-    private:
-        thread_data* thread_;
-        thread_state prev_state_;
-        thread_state orig_state_;
-        bool need_restore_state_;
-    };
-
->>>>>>> 5486d2db
     ///////////////////////////////////////////////////////////////////////////
     // main function executed by all OS threads managed by this threadmanager_impl
     template <typename SP, typename NP>
@@ -1476,189 +1275,13 @@
     {
         manage_active_thread_count count(thread_count_);
 
-<<<<<<< HEAD
-        // set affinity on Linux systems or when using HWLOC
-        topology const& topology_ = get_topology();
-        std::size_t mask = get_pu_mask(topology_, num_thread);
-
-        LTM_(info) << "tfunc(" << num_thread
-            << "): will run on one processing unit within this mask: "
-            << std::hex << "0x" << mask;
-
-        error_code ec(lightweight);
-        topology_.set_thread_affinity_mask(mask, ec);
-        if (ec) {
-            LTM_(warning) << "run: setting thread affinity on OS thread "
-                << num_thread << " failed with: " << ec.get_message();
-        }
-=======
-        boost::int64_t idle_loop_count = 0;
-        boost::int64_t busy_loop_count = 0;
->>>>>>> 5486d2db
-
         // run the work queue
         hpx::util::coroutines::prepare_main_thread main_thread;
 
-<<<<<<< HEAD
         // run main scheduling loop until terminated
         detail::scheduling_loop(num_thread, scheduler_, state_,
             executed_threads_[num_thread], tfunc_times[num_thread],
             exec_times[num_thread]);
-=======
-        boost::int64_t& executed_threads = executed_threads_[num_thread];
-        boost::uint64_t& tfunc_time = tfunc_times[num_thread];
-        boost::uint64_t& exec_time = exec_times[num_thread];
-        boost::uint64_t overall_timestamp = util::hardware::timestamp();
-
-        start_periodic_maintenance<SchedulingPolicy>(
-            typename SchedulingPolicy::has_periodic_maintenance());
-
-        util::apex_wrapper apex("hpx-thread-scheduler-loop");
-        while (true) {
-            // Get the next PX thread from the queue
-            thread_data* thrd = NULL;
-            if (scheduler_.get_next_thread(num_thread,
-                    state_.load() == running, idle_loop_count, thrd))
-            {
-                idle_loop_count = 0;
-                ++busy_loop_count;
-
-                // Only pending PX threads will be executed.
-                // Any non-pending PX threads are leftovers from a set_state()
-                // call for a previously pending PX thread (see comments above).
-                thread_state state = thrd->get_state();
-                thread_state_enum state_val = state;
-
-                write_old_state_log(num_thread, thrd, state_val);
-
-                if (pending == state_val) {
-                    // switch the state of the thread to active and back to
-                    // what the thread reports as its return value
-
-                    {
-                        // tries to set state to active (only if state is still
-                        // the same as 'state')
-                        switch_status thrd_stat (thrd, state);
-                        if (thrd_stat.valid() && thrd_stat.get_previous() == pending) {
-                            // thread returns new required state
-                            // store the returned state in the thread
-                            {
-#if defined(HPX_USE_ITTNOTIFY)
-                                util::itt::caller_context cctx(ctx);
-                                util::itt::undo_frame_context undoframe(fctx);
-                                util::itt::task task(domain, thrd->get_description());
-#endif
-
-                                // Record time elapsed in thread changing state
-                                // and add to aggregate execution time.
-                                boost::uint64_t timestamp = util::hardware::timestamp();
-                                thrd_stat = (*thrd)();
-                                exec_time += util::hardware::timestamp() - timestamp;
-                            }
-
-                            tfunc_time = util::hardware::timestamp() - overall_timestamp;
-                            ++executed_threads;
-                        }
-                        else {
-                            // some other worker-thread got in between and started
-                            // executing this PX-thread, we just continue with
-                            // the next one
-                            thrd_stat.disable_restore();
-                            write_new_state_log_warning(
-                                num_thread, thrd, state_val, "no execution");
-                            continue;
-                        }
-
-                        // store and retrieve the new state in the thread
-                        if (!thrd_stat.store_state(state)) {
-                            // some other worker-thread got in between and changed
-                            // the state of this thread, we just continue with
-                            // the next one
-                            write_new_state_log_warning(
-                                num_thread, thrd, state_val, "no state change");
-                            continue;
-                        }
-                        state_val = state;
-
-                        // any exception thrown from the thread will reset its
-                        // state at this point
-                    }
-
-                    write_new_state_log_debug(num_thread, thrd, state_val, "normal");
-
-                    // Re-add this work item to our list of work items if the HPX
-                    // thread should be re-scheduled. If the HPX thread is suspended
-                    // now we just keep it in the map of threads.
-                    if (state_val == pending) {
-                        // schedule other work
-                        scheduler_.wait_or_add_new(num_thread,
-                            state_.load() == running, idle_loop_count);
-
-                        // schedule this thread again, make sure it ends up at
-                        // the end of the queue
-                        // REVIEW: Passing a specific target thread may mess
-                        //         with the round robin queuing.
-                        scheduler_.schedule_thread_last(thrd, num_thread);
-                        do_some_work(num_thread);
-                    }
-                }
-                else if (active == state_val) {
-                    LTM_(warning) << "tfunc(" << num_thread << "): "
-                        "thread(" << thrd->get_thread_id() << "), "
-                        "description(" << thrd->get_description() << "), "
-                        "rescheduling";
-
-                    // re-schedule thread, if it is still marked as active
-                    // this might happen, if some thread has been added to the
-                    // scheduler queue already but the state has not been reset
-                    // yet
-                    // REVIEW: Passing a specific target thread may screw
-                    // with the round robin queuing.
-                    scheduler_.schedule_thread(thrd, num_thread);
-                }
-
-                // Remove the mapping from thread_map_ if HPX thread is depleted
-                // or terminated, this will delete the HPX thread as all
-                // references go out of scope.
-                // REVIEW: what has to be done with depleted HPX threads?
-                if (state_val == depleted || state_val == terminated)
-                    scheduler_.destroy_thread(thrd, busy_loop_count);
-
-                tfunc_time = util::hardware::timestamp() - overall_timestamp;
-                // If we idle for some time, yield control to the OS scheduler
-                // so other threads (like for example the parcelpool threads)
-                // may be scheduled
-            }
-
-            // if nothing else has to be done either wait or terminate
-            else {
-                // create new threads from task descriptions, if available
-                if (scheduler_.wait_or_add_new(num_thread,
-                        state_.load() == running, idle_loop_count))
-                {
-                    // if we need to terminate, unregister the counter first
-                    count.exit();
-                    break;
-                }
-
-                if (0 == num_thread) {
-                    // do background work in parcel layer
-                    hpx::parcelset::flush_buffers();
-                }
-            }
-
-            // Clean up all terminated threads for all thread queues once in a
-            // while.
-            if (busy_loop_count > HPX_BUSY_LOOP_COUNT_MAX) {
-                // do background work in the scheduler
-                busy_loop_count = 0;
-                scheduler_.cleanup_terminated(true);
-            }
-        }
-
-        // after tfunc loop broke, record total time elapsed
-        tfunc_time = util::hardware::timestamp() - overall_timestamp;
->>>>>>> 5486d2db
 
 #if HPX_DEBUG != 0
         // the OS thread is allowed to exit only if no more HPX threads exist
@@ -1672,11 +1295,6 @@
     bool threadmanager_impl<SchedulingPolicy, NotificationPolicy>::
         run(std::size_t num_threads)
     {
-<<<<<<< HEAD
-=======
-        LTM_(info) << "run: " << threads::hardware_concurrency()
-                   << " number of cores available";
->>>>>>> 5486d2db
         LTM_(info) << "run: creating " << num_threads << " OS thread(s)";
 
         if (0 == num_threads) {
@@ -1849,49 +1467,6 @@
 
         return boost::int64_t(1000. * percent);   // 0.1 percent
     }
-<<<<<<< HEAD
-=======
-
-    ///////////////////////////////////////////////////////////////////////////
-    template <typename SchedulingPolicy, typename NotificationPolicy>
-    template <typename C>
-    void threadmanager_impl<SchedulingPolicy, NotificationPolicy>::
-        start_periodic_maintenance(boost::mpl::true_)
-    {
-        scheduler_.periodic_maintenance(state_.load() == running);
-
-        boost::posix_time::milliseconds expire(SchedulingPolicy::value);
-
-        // create timer firing in correspondence with given time
-        boost::asio::deadline_timer t (timer_pool_.get_io_service(), expire);
-
-        void (threadmanager_impl::*handler)(boost::mpl::true_)
-            = &threadmanager_impl::periodic_maintenance_handler<SchedulingPolicy>;
-
-        t.async_wait(boost::bind(handler, this, boost::mpl::true_()));
-    }
-
-    template <typename SchedulingPolicy, typename NotificationPolicy>
-    template <typename C>
-    void threadmanager_impl<SchedulingPolicy, NotificationPolicy>::
-        periodic_maintenance_handler(boost::mpl::true_)
-    {
-        scheduler_.periodic_maintenance(state_.load() == running);
-
-        if(state_.load() == running)
-        {
-            boost::posix_time::milliseconds expire(SchedulingPolicy::value);
-
-            // create timer firing in correspondence with given time
-            boost::asio::deadline_timer t (timer_pool_.get_io_service(), expire);
-
-            void (threadmanager_impl::*handler)(boost::mpl::true_)
-                = &threadmanager_impl::periodic_maintenance_handler<SchedulingPolicy>;
-
-            t.async_wait(boost::bind(handler, this, boost::mpl::true_()));
-        }
-    }
->>>>>>> 5486d2db
 }}
 
 ///////////////////////////////////////////////////////////////////////////////
