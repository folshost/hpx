//  Copyright (c) 2008 Anshul Tandon
//  Copyright (c) 2011 Bryce Lelbach
//
//  Distributed under the Boost Software License, Version 1.0. (See accompanying
//  file LICENSE_1_0.txt or copy at http://www.boost.org/LICENSE_1_0.txt)

#include <hpx/hpx_fwd.hpp>

#include <boost/thread.hpp>
#include <boost/config.hpp>

#include <hpx/state.hpp>
#include <hpx/runtime/actions/action_manager.hpp>
#include <hpx/runtime/actions/manage_object_action.hpp>
#include <hpx/runtime/parcelset/parcelhandler.hpp>
#include <hpx/runtime/applier/applier.hpp>
#include <hpx/runtime/actions/component_action.hpp>
#include <hpx/runtime/actions/continuation.hpp>
#include <hpx/util/stringstream.hpp>

///////////////////////////////////////////////////////////////////////////////
namespace hpx { namespace actions
{
    ///////////////////////////////////////////////////////////////////////////
    // Call-back function for parcelHandler to call when new parcels are received
    void action_manager::fetch_parcel(
        parcelset::parcelhandler& parcel_handler,
        naming::gid_type const& parcel_id)
    {
        parcelset::parcel p;
        if (!parcel_handler.get_parcel(p, parcel_id))
            return;

        while (threads::threadmanager_is(starting))
        {
            boost::this_thread::sleep(boost::get_system_time() +
                boost::posix_time::milliseconds(HPX_NETWORK_RETRIES_SLEEP));
        }

        // Give up if we're shutting down.
        if (threads::threadmanager_is(stopping))
        {
            LPT_(debug) << "action_manager: fetch_parcel: dropping late "
                            "parcel " << p;
            return;
        }

        // write this parcel to the log
        LPT_(debug) << "action_manager: fetch_parcel: " << p;

        // decode the action-type in the parcel
        continuation_type cont = p.get_continuation();
        actions::action_type act = p.get_action();
        int comptype = act->get_component_type();
        naming::locality dest = p.get_destination_locality();

        // fetch the set of destinations
        std::vector<naming::address> const& addrs = p.get_destination_addrs();

        // if the parcel carries a continuation it should be directed to a
        // single destination
        BOOST_ASSERT(!cont || addrs.size() == 1);

        // schedule a thread for each of the destinations
        threads::threadmanager_base& tm = appl_.get_thread_manager();
        std::vector<naming::address>::const_iterator end = addrs.end();
        for (std::vector<naming::address>::const_iterator it = addrs.begin();
             it != end; ++it)
        {
            naming::address const& addr = *it;

            // make sure this parcel destination matches the proper locality
            BOOST_ASSERT(dest == addr.locality_);

            // decode the local virtual address of the parcel
            naming::address::address_type lva = addr.address_;

            // by convention, a zero address references the local runtime
            // support component
            if (0 == lva)
                lva = appl_.get_runtime_support_raw_gid().get_lsb();

            // make sure the component_type of the action matches the
            // component type in the destination address
            if (HPX_UNLIKELY(!components::types_are_compatible(
                addr.type_, comptype)))
            {
                hpx::util::osstream strm;
                strm << " types are not compatible: destination_type("
                      << addr.type_ << ") action_type(" << comptype
                      << ") parcel ("  << p << ")";
                HPX_THROW_EXCEPTION(bad_component_type,
                    "action_manager::fetch_parcel",
                    hpx::util::osstream_get_string(strm));
            }

<<<<<<< HEAD
//             // either directly execute the action or create a new thread
//             if (actions::base_action::direct_action == acttype)
//             {
//                 // direct execution of the action
//                 if (!cont) {
//                     // No continuation is to be executed.
//                     act->get_thread_function(lva)(threads::wait_signaled);
//                 }
//                 else {
//                     // This parcel carries a continuation, we execute a wrapper
//                     // handling all related functionality.
//                     act->get_thread_function(cont, lva)(threads::wait_signaled);
//                 }
//             }
//             else {
                // dispatch action, register work item either with or without
                // continuation support
                if (!cont) {
                    // No continuation is to be executed, register the plain 
                    // action and the local-virtual address with the TM only.
                    threads::thread_init_data data;
                    tm.register_work(
                        act->get_thread_init_data(lva, data),
                        threads::pending);
                }
                else {
                    // This parcel carries a continuation, register a wrapper 
                    // which first executes the original thread function as 
                    // required by the action and triggers the continuations 
                    // afterwards.
                    threads::thread_init_data data;
                    tm.register_work(
                        act->get_thread_init_data(cont, lva, data),
                        threads::pending);
                }
//             }
=======
            // dispatch action, register work item either with or without
            // continuation support
            if (!cont) {
                // No continuation is to be executed, register the plain 
                // action and the local-virtual address with the TM only.
                threads::thread_init_data data;
                tm.register_work(
                    act->get_thread_init_data(lva, data),
                    threads::pending);
            }
            else {
                // This parcel carries a continuation, register a wrapper 
                // which first executes the original thread function as 
                // required by the action and triggers the continuations 
                // afterwards.
                threads::thread_init_data data;
                tm.register_work(
                    act->get_thread_init_data(cont, lva, data),
                    threads::pending);
            }
>>>>>>> 6adc1458
        }
    }

    // Invoked by the Thread Manager when it is running out of work-items
    // and needs something to execute on a specific starving resources
    // specified as the argument
//     void action_manager::fetch_parcel (naming::id_type const& resourceID)
//     {
//     }

///////////////////////////////////////////////////////////////////////////////
}}<|MERGE_RESOLUTION|>--- conflicted
+++ resolved
@@ -94,44 +94,6 @@
                     hpx::util::osstream_get_string(strm));
             }
 
-<<<<<<< HEAD
-//             // either directly execute the action or create a new thread
-//             if (actions::base_action::direct_action == acttype)
-//             {
-//                 // direct execution of the action
-//                 if (!cont) {
-//                     // No continuation is to be executed.
-//                     act->get_thread_function(lva)(threads::wait_signaled);
-//                 }
-//                 else {
-//                     // This parcel carries a continuation, we execute a wrapper
-//                     // handling all related functionality.
-//                     act->get_thread_function(cont, lva)(threads::wait_signaled);
-//                 }
-//             }
-//             else {
-                // dispatch action, register work item either with or without
-                // continuation support
-                if (!cont) {
-                    // No continuation is to be executed, register the plain 
-                    // action and the local-virtual address with the TM only.
-                    threads::thread_init_data data;
-                    tm.register_work(
-                        act->get_thread_init_data(lva, data),
-                        threads::pending);
-                }
-                else {
-                    // This parcel carries a continuation, register a wrapper 
-                    // which first executes the original thread function as 
-                    // required by the action and triggers the continuations 
-                    // afterwards.
-                    threads::thread_init_data data;
-                    tm.register_work(
-                        act->get_thread_init_data(cont, lva, data),
-                        threads::pending);
-                }
-//             }
-=======
             // dispatch action, register work item either with or without
             // continuation support
             if (!cont) {
@@ -152,7 +114,6 @@
                     act->get_thread_init_data(cont, lva, data),
                     threads::pending);
             }
->>>>>>> 6adc1458
         }
     }
 
